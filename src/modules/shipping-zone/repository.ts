import type { Client } from "@urql/core";
import { graphql, type ResultOf, type VariablesOf } from "gql.tada";
import { GraphQLError } from "../../lib/errors/graphql";
import { logger } from "../../lib/logger";

const getShippingZonesQuery = graphql(`
  query GetShippingZones($channel: String) {
    shippingZones(first: 100, channel: $channel) {
      edges {
        node {
          id
          name
          default
          description
          countries {
            code
            country
          }
          channels {
            id
            slug
            name
          }
          warehouses {
            id
            name
            slug
          }
          shippingMethods {
            id
            name
            description
            type
            maximumDeliveryDays
            minimumDeliveryDays
            maximumOrderWeight {
              unit
              value
            }
            minimumOrderWeight {
              unit
              value
            }
            channelListings {
              channel {
                slug
              }
              price {
                amount
                currency
              }
              maximumOrderPrice {
                amount
                currency
              }
              minimumOrderPrice {
                amount
                currency
              }
            }
            postalCodeRules {
              id
              start
              end
              inclusionType
            }
            excludedProducts(first: 100) {
              edges {
                node {
                  id
                  slug
                }
              }
            }
          }
        }
      }
    }
  }
`);

const getShippingZoneQuery = graphql(`
  query GetShippingZone($id: ID!, $channel: String) {
    shippingZone(id: $id, channel: $channel) {
      id
      name
      default
      description
      countries {
        code
        country
      }
      channels {
        id
        slug
        name
      }
      warehouses {
        id
        name
        slug
      }
      shippingMethods {
        id
        name
        description
        type
        maximumDeliveryDays
        minimumDeliveryDays
        maximumOrderWeight {
          unit
          value
        }
        minimumOrderWeight {
          unit
          value
        }
        channelListings {
          channel {
            slug
          }
          price {
            amount
            currency
          }
          maximumOrderPrice {
            amount
            currency
          }
          minimumOrderPrice {
            amount
            currency
          }
        }
        postalCodeRules {
          id
          start
          end
          inclusionType
        }
        excludedProducts(first: 100) {
          edges {
            node {
              id
              slug
            }
          }
        }
      }
    }
  }
`);

const createShippingZoneMutation = graphql(`
  mutation CreateShippingZone($input: ShippingZoneCreateInput!) {
    shippingZoneCreate(input: $input) {
      shippingZone {
        id
        name
        default
        description
        countries {
          code
          country
        }
        channels {
          id
          slug
          name
        }
        warehouses {
          id
          name
          slug
        }
        shippingMethods {
          id
          name
          description
          type
<<<<<<< HEAD
          minimumDeliveryDays
          maximumDeliveryDays
=======
          maximumDeliveryDays
          minimumDeliveryDays
          maximumOrderWeight {
            unit
            value
          }
          minimumOrderWeight {
            unit
            value
          }
>>>>>>> 4e9c00cb
          channelListings {
            channel {
              slug
            }
            price {
              amount
              currency
            }
<<<<<<< HEAD
            currency
            minimumOrderPrice {
              amount
              currency
            }
            maximumOrderPrice {
=======
            maximumOrderPrice {
              amount
              currency
            }
            minimumOrderPrice {
>>>>>>> 4e9c00cb
              amount
              currency
            }
          }
        }
      }
      errors {
        field
        message
        code
      }
    }
  }
`);

const updateShippingZoneMutation = graphql(`
  mutation UpdateShippingZone($id: ID!, $input: ShippingZoneUpdateInput!) {
    shippingZoneUpdate(id: $id, input: $input) {
      shippingZone {
        id
        name
        default
        description
        countries {
          code
          country
        }
        channels {
          id
          slug
          name
        }
        warehouses {
          id
          name
          slug
        }
        shippingMethods {
          id
          name
          description
          type
<<<<<<< HEAD
          minimumDeliveryDays
          maximumDeliveryDays
=======
          maximumDeliveryDays
          minimumDeliveryDays
          maximumOrderWeight {
            unit
            value
          }
          minimumOrderWeight {
            unit
            value
          }
>>>>>>> 4e9c00cb
          channelListings {
            channel {
              slug
            }
            price {
              amount
              currency
            }
<<<<<<< HEAD
            currency
            minimumOrderPrice {
              amount
              currency
            }
            maximumOrderPrice {
=======
            maximumOrderPrice {
              amount
              currency
            }
            minimumOrderPrice {
>>>>>>> 4e9c00cb
              amount
              currency
            }
          }
        }
      }
      errors {
        field
        message
        code
      }
    }
  }
`);

const createShippingPriceMutation = graphql(`
  mutation CreateShippingPrice($input: ShippingPriceInput!) {
    shippingPriceCreate(input: $input) {
      shippingMethod {
        id
        name
        description
        type
        minimumDeliveryDays
        maximumDeliveryDays
        maximumOrderWeight {
          unit
          value
        }
        minimumOrderWeight {
          unit
          value
        }
        postalCodeRules {
          id
          start
          end
          inclusionType
        }
        excludedProducts {
          id
        }
        channelListings {
          channel {
            slug
          }
          price {
            amount
            currency
          }
          minimumOrderPrice {
            amount
            currency
          }
          maximumOrderPrice {
            amount
            currency
          }
        }
      }
      errors {
        field
        message
        code
      }
    }
  }
`);

const updateShippingPriceMutation = graphql(`
  mutation UpdateShippingPrice($id: ID!, $input: ShippingPriceInput!) {
    shippingPriceUpdate(id: $id, input: $input) {
      shippingMethod {
        id
        name
        description
        type
        minimumDeliveryDays
        maximumDeliveryDays
        maximumOrderWeight {
          unit
          value
        }
        minimumOrderWeight {
          unit
          value
        }
        postalCodeRules {
          id
          start
          end
          inclusionType
        }
        excludedProducts {
          id
        }
        channelListings {
          channel {
            slug
          }
          price {
            amount
            currency
          }
          minimumOrderPrice {
            amount
            currency
          }
          maximumOrderPrice {
            amount
            currency
          }
        }
      }
      errors {
        field
        message
        code
      }
    }
  }
`);

const deleteShippingPriceMutation = graphql(`
  mutation DeleteShippingPrice($id: ID!) {
    shippingPriceDelete(id: $id) {
      shippingMethod {
        id
        name
      }
      errors {
        field
        message
        code
      }
    }
  }
`);

const shippingMethodChannelListingUpdateMutation = graphql(`
  mutation ShippingMethodChannelListingUpdate($id: ID!, $input: ShippingMethodChannelListingInput!) {
    shippingMethodChannelListingUpdate(id: $id, input: $input) {
      shippingMethod {
        id
        name
        description
        type
        minimumDeliveryDays
        maximumDeliveryDays
        maximumOrderWeight {
          unit
          value
        }
        minimumOrderWeight {
          unit
          value
        }
        postalCodeRules {
          id
          start
          end
          inclusionType
        }
        excludedProducts {
          id
        }
        channelListings {
          channel {
            slug
          }
          price {
            amount
            currency
          }
          maximumOrderPrice {
            amount
            currency
          }
          minimumOrderPrice {
            amount
            currency
          }
        }
      }
      errors {
        field
        message
        code
        channels
      }
    }
  }
`);

export type ShippingZone = NonNullable<
  NonNullable<ResultOf<typeof getShippingZonesQuery>["shippingZones"]>["edges"][number]["node"]
>;

export type ShippingMethod = NonNullable<ShippingZone["shippingMethods"]>[number];

export type ShippingZoneCreateInput = VariablesOf<typeof createShippingZoneMutation>["input"];
export type ShippingZoneUpdateInput = VariablesOf<typeof updateShippingZoneMutation>["input"];
export type ShippingPriceInput = VariablesOf<typeof createShippingPriceMutation>["input"];
export type ShippingMethodChannelListingInput = VariablesOf<
  typeof shippingMethodChannelListingUpdateMutation
>["input"];

export interface ShippingZoneOperations {
  getShippingZones(channel?: string): Promise<ShippingZone[]>;
  getShippingZone(id: string, channel?: string): Promise<ShippingZone | null>;
  createShippingZone(input: ShippingZoneCreateInput): Promise<ShippingZone>;
  updateShippingZone(id: string, input: ShippingZoneUpdateInput): Promise<ShippingZone>;
  createShippingMethod(input: ShippingPriceInput): Promise<ShippingMethod>;
  updateShippingMethod(id: string, input: ShippingPriceInput): Promise<ShippingMethod>;
  deleteShippingMethod(id: string): Promise<void>;
  updateShippingMethodChannelListing(
    id: string,
    input: ShippingMethodChannelListingInput
  ): Promise<ShippingMethod>;
}

export class ShippingZoneRepository implements ShippingZoneOperations {
  constructor(private client: Client) {}

  async getShippingZones(channel?: string): Promise<ShippingZone[]> {
    const result = await this.client.query(getShippingZonesQuery, { channel });

    if (result.error) {
      throw GraphQLError.fromCombinedError("Failed to fetch shipping zones", result.error);
    }

    return result.data?.shippingZones?.edges.map((edge) => edge.node) ?? [];
  }

  async getShippingZone(id: string, channel?: string): Promise<ShippingZone | null> {
    const result = await this.client.query(getShippingZoneQuery, { id, channel });

    if (result.error) {
      throw GraphQLError.fromCombinedError(`Failed to fetch shipping zone ${id}`, result.error);
    }

    return result.data?.shippingZone ?? null;
  }

  async createShippingZone(input: ShippingZoneCreateInput): Promise<ShippingZone> {
    const result = await this.client.mutation(createShippingZoneMutation, { input });

    if (result.error) {
      throw GraphQLError.fromCombinedError(
        `Failed to create shipping zone ${input.name}`,
        result.error
      );
    }

    if (result.data?.shippingZoneCreate?.errors?.length) {
      throw GraphQLError.fromDataErrors(
        `Failed to create shipping zone ${input.name}`,
        result.data.shippingZoneCreate.errors
      );
    }

    if (!result.data?.shippingZoneCreate?.shippingZone) {
      throw new GraphQLError(
        `Failed to create shipping zone ${input.name}: No shipping zone returned`
      );
    }

    logger.info("Shipping zone created", {
      shippingZone: result.data.shippingZoneCreate.shippingZone,
    });

    return result.data.shippingZoneCreate.shippingZone as ShippingZone;
  }

  async updateShippingZone(id: string, input: ShippingZoneUpdateInput): Promise<ShippingZone> {
    const result = await this.client.mutation(updateShippingZoneMutation, { id, input });

    if (result.error) {
      throw GraphQLError.fromCombinedError(
        `Failed to update shipping zone ${input.name || id}`,
        result.error
      );
    }

    if (result.data?.shippingZoneUpdate?.errors?.length) {
      throw GraphQLError.fromDataErrors(
        `Failed to update shipping zone ${input.name || id}`,
        result.data.shippingZoneUpdate.errors
      );
    }

    if (!result.data?.shippingZoneUpdate?.shippingZone) {
      throw new GraphQLError(
        `Failed to update shipping zone ${input.name || id}: No shipping zone returned`
      );
    }

    logger.info("Shipping zone updated", {
      shippingZone: result.data.shippingZoneUpdate.shippingZone,
    });

    return result.data.shippingZoneUpdate.shippingZone as ShippingZone;
  }

  async createShippingMethod(input: ShippingPriceInput): Promise<ShippingMethod> {
    logger.debug("Creating shipping method with input", {
      name: input.name,
      type: input.type,
      shippingZone: input.shippingZone,
      input: JSON.stringify(input, null, 2),
    });

    const result = await this.client.mutation(createShippingPriceMutation, { input });

    if (result.error) {
      logger.error("GraphQL mutation error for shipping method creation", {
        name: input.name,
        error: result.error,
        errorMessage: result.error.message,
        graphQLErrors: result.error.graphQLErrors,
        networkError: result.error.networkError,
      });

      throw GraphQLError.fromCombinedError(
        `Failed to create shipping method ${input.name}`,
        result.error
      );
    }

    if (result.data?.shippingPriceCreate?.errors?.length) {
      logger.error("GraphQL data errors for shipping method creation", {
        name: input.name,
        errors: result.data.shippingPriceCreate.errors,
        fullResult: JSON.stringify(result.data, null, 2),
      });

      throw GraphQLError.fromDataErrors(
        `Failed to create shipping method ${input.name}`,
        result.data.shippingPriceCreate.errors
      );
    }

    if (!result.data?.shippingPriceCreate?.shippingMethod) {
      throw new GraphQLError(
        `Failed to create shipping method ${input.name}: No shipping method returned`
      );
    }

    logger.info("Shipping method created", {
      shippingMethod: result.data.shippingPriceCreate.shippingMethod,
    });

    return result.data.shippingPriceCreate.shippingMethod as ShippingMethod;
  }

  async updateShippingMethod(id: string, input: ShippingPriceInput): Promise<ShippingMethod> {
    const result = await this.client.mutation(updateShippingPriceMutation, { id, input });

    if (result.error) {
      throw GraphQLError.fromCombinedError(
        `Failed to update shipping method ${input.name || id}`,
        result.error
      );
    }

    if (result.data?.shippingPriceUpdate?.errors?.length) {
      throw GraphQLError.fromDataErrors(
        `Failed to update shipping method ${input.name || id}`,
        result.data.shippingPriceUpdate.errors
      );
    }

    if (!result.data?.shippingPriceUpdate?.shippingMethod) {
      throw new GraphQLError(
        `Failed to update shipping method ${input.name || id}: No shipping method returned`
      );
    }

    logger.info("Shipping method updated", {
      shippingMethod: result.data.shippingPriceUpdate.shippingMethod,
    });

    return result.data.shippingPriceUpdate.shippingMethod as ShippingMethod;
  }

  async deleteShippingMethod(id: string): Promise<void> {
    const result = await this.client.mutation(deleteShippingPriceMutation, { id });

    if (result.error) {
      throw GraphQLError.fromCombinedError(`Failed to delete shipping method ${id}`, result.error);
    }

    if (result.data?.shippingPriceDelete?.errors?.length) {
      throw GraphQLError.fromDataErrors(
        `Failed to delete shipping method ${id}`,
        result.data.shippingPriceDelete.errors
      );
    }

    logger.info("Shipping method deleted", { id });
  }

  async updateShippingMethodChannelListing(
    id: string,
    input: ShippingMethodChannelListingInput
  ): Promise<ShippingMethod> {
    const result = await this.client.mutation(shippingMethodChannelListingUpdateMutation, {
      id,
      input,
    });

    if (result.error) {
      throw GraphQLError.fromCombinedError(
        `Failed to update shipping method channel listing ${id}`,
        result.error
      );
    }

    if (result.data?.shippingMethodChannelListingUpdate?.errors?.length) {
      throw GraphQLError.fromDataErrors(
        `Failed to update shipping method channel listing ${id}`,
        result.data.shippingMethodChannelListingUpdate.errors
      );
    }

    if (!result.data?.shippingMethodChannelListingUpdate?.shippingMethod) {
      throw new GraphQLError(
        `Failed to update shipping method channel listing ${id}: No shipping method returned`
      );
    }

    logger.info("Shipping method channel listing updated", {
      shippingMethod: result.data.shippingMethodChannelListingUpdate.shippingMethod,
    });

    return result.data.shippingMethodChannelListingUpdate.shippingMethod as ShippingMethod;
  }
}<|MERGE_RESOLUTION|>--- conflicted
+++ resolved
@@ -178,10 +178,6 @@
           name
           description
           type
-<<<<<<< HEAD
-          minimumDeliveryDays
-          maximumDeliveryDays
-=======
           maximumDeliveryDays
           minimumDeliveryDays
           maximumOrderWeight {
@@ -192,7 +188,6 @@
             unit
             value
           }
->>>>>>> 4e9c00cb
           channelListings {
             channel {
               slug
@@ -201,20 +196,11 @@
               amount
               currency
             }
-<<<<<<< HEAD
-            currency
-            minimumOrderPrice {
-              amount
-              currency
-            }
-            maximumOrderPrice {
-=======
             maximumOrderPrice {
               amount
               currency
             }
             minimumOrderPrice {
->>>>>>> 4e9c00cb
               amount
               currency
             }
@@ -257,10 +243,6 @@
           name
           description
           type
-<<<<<<< HEAD
-          minimumDeliveryDays
-          maximumDeliveryDays
-=======
           maximumDeliveryDays
           minimumDeliveryDays
           maximumOrderWeight {
@@ -271,7 +253,6 @@
             unit
             value
           }
->>>>>>> 4e9c00cb
           channelListings {
             channel {
               slug
@@ -280,20 +261,11 @@
               amount
               currency
             }
-<<<<<<< HEAD
-            currency
-            minimumOrderPrice {
-              amount
-              currency
-            }
-            maximumOrderPrice {
-=======
             maximumOrderPrice {
               amount
               currency
             }
             minimumOrderPrice {
->>>>>>> 4e9c00cb
               amount
               currency
             }
@@ -315,44 +287,6 @@
       shippingMethod {
         id
         name
-        description
-        type
-        minimumDeliveryDays
-        maximumDeliveryDays
-        maximumOrderWeight {
-          unit
-          value
-        }
-        minimumOrderWeight {
-          unit
-          value
-        }
-        postalCodeRules {
-          id
-          start
-          end
-          inclusionType
-        }
-        excludedProducts {
-          id
-        }
-        channelListings {
-          channel {
-            slug
-          }
-          price {
-            amount
-            currency
-          }
-          minimumOrderPrice {
-            amount
-            currency
-          }
-          maximumOrderPrice {
-            amount
-            currency
-          }
-        }
       }
       errors {
         field
@@ -369,44 +303,6 @@
       shippingMethod {
         id
         name
-        description
-        type
-        minimumDeliveryDays
-        maximumDeliveryDays
-        maximumOrderWeight {
-          unit
-          value
-        }
-        minimumOrderWeight {
-          unit
-          value
-        }
-        postalCodeRules {
-          id
-          start
-          end
-          inclusionType
-        }
-        excludedProducts {
-          id
-        }
-        channelListings {
-          channel {
-            slug
-          }
-          price {
-            amount
-            currency
-          }
-          minimumOrderPrice {
-            amount
-            currency
-          }
-          maximumOrderPrice {
-            amount
-            currency
-          }
-        }
       }
       errors {
         field
@@ -439,27 +335,6 @@
       shippingMethod {
         id
         name
-        description
-        type
-        minimumDeliveryDays
-        maximumDeliveryDays
-        maximumOrderWeight {
-          unit
-          value
-        }
-        minimumOrderWeight {
-          unit
-          value
-        }
-        postalCodeRules {
-          id
-          start
-          end
-          inclusionType
-        }
-        excludedProducts {
-          id
-        }
         channelListings {
           channel {
             slug
