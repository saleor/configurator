import { describe, expect, it, vi } from "vitest";
import type { ChannelOperations } from "../channel/repository";
import type { ShippingZoneInput } from "../config/schema/schema";
import type { WarehouseOperations } from "../warehouse/repository";
import { ShippingZoneValidationError } from "./errors";
import { ShippingZoneService } from "./shipping-zone-service";

describe("ShippingZoneService - Slug Resolution", () => {
  const createMockShippingZoneOperations = () => ({
    getShippingZones: vi.fn().mockResolvedValue([]),
    getShippingZone: vi.fn(),
    createShippingZone: vi.fn().mockResolvedValue({
      id: "sz1",
      name: "Test Zone",
      default: false,
      countries: [{ code: "US", country: "United States" }],
      warehouses: [],
      channels: [],
      shippingMethods: [],
    }),
    updateShippingZone: vi.fn(),
    createShippingMethod: vi.fn().mockResolvedValue({ id: "sm1" }),
    updateShippingMethod: vi.fn(),
    deleteShippingMethod: vi.fn(),
    updateShippingMethodChannelListing: vi.fn(),
  });

  const createMockWarehouseOperations = (): WarehouseOperations => ({
    getWarehouses: vi.fn().mockResolvedValue([
      { id: "w1", name: "Europe Warehouse", slug: "europe" },
      { id: "w2", name: "Asia Warehouse", slug: "asia" },
      { id: "w3", name: "Americas Warehouse", slug: "americas" },
    ]),
    getWarehouse: vi.fn(),
    createWarehouse: vi.fn(),
    updateWarehouse: vi.fn(),
    assignShippingZones: vi.fn(),
    unassignShippingZones: vi.fn(),
  });

  const createMockChannelOperations = (): ChannelOperations => ({
    getChannels: vi.fn().mockResolvedValue([
      { id: "c1", name: "Default Channel", slug: "default-channel" },
      { id: "c2", name: "EU Channel", slug: "eu-channel" },
      { id: "c3", name: "US B2B", slug: "us-b2b" },
    ]),
    getChannelBySlug: vi.fn(),
    createChannel: vi.fn(),
    updateChannel: vi.fn(),
  });

  describe("warehouse slug resolution", () => {
    it("should resolve warehouse slugs to IDs when creating shipping zone", async () => {
      const mockOperations = createMockShippingZoneOperations();
      const warehouseOperations = createMockWarehouseOperations();
      const channelOperations = createMockChannelOperations();

      const service = new ShippingZoneService(
        mockOperations,
        warehouseOperations,
        channelOperations
      );

      const input: ShippingZoneInput = {
        name: "Test Zone",
        default: false,
<<<<<<< HEAD
        countries: ["US"],
=======
        countries: ["US" as const],
>>>>>>> 4e9c00cb
        warehouses: ["europe", "asia"],
        channels: ["default-channel"],
      };

      await service.createShippingZone(input);

      expect(mockOperations.createShippingZone).toHaveBeenCalledWith(
        expect.objectContaining({
          name: "Test Zone",
          countries: ["US"],
          addWarehouses: ["w1", "w2"], // Resolved IDs
          addChannels: ["c1"], // Resolved ID
        })
      );
    });

    it("should throw error when warehouse slug not found", async () => {
      const mockOperations = createMockShippingZoneOperations();
      const warehouseOperations = createMockWarehouseOperations();
      const channelOperations = createMockChannelOperations();

      const service = new ShippingZoneService(
        mockOperations,
        warehouseOperations,
        channelOperations
      );

      const input: ShippingZoneInput = {
        name: "Test Zone",
        default: false,
<<<<<<< HEAD
        countries: ["US"],
=======
        countries: ["US" as const],
>>>>>>> 4e9c00cb
        warehouses: ["non-existent-warehouse"],
      };

      await expect(service.createShippingZone(input)).rejects.toThrow(ShippingZoneValidationError);
      await expect(service.createShippingZone(input)).rejects.toThrow(
        "Warehouse with slug 'non-existent-warehouse' not found"
      );
    });
  });

  describe("channel slug resolution", () => {
    it("should resolve channel slugs to IDs for shipping methods", async () => {
      const mockOperations = createMockShippingZoneOperations();
      const warehouseOperations = createMockWarehouseOperations();
      const channelOperations = createMockChannelOperations();

      const service = new ShippingZoneService(
        mockOperations,
        warehouseOperations,
        channelOperations
      );

      const input: ShippingZoneInput = {
        name: "Test Zone",
        default: false,
<<<<<<< HEAD
        countries: ["US"],
=======
        countries: ["US" as const],
>>>>>>> 4e9c00cb
        channels: ["default-channel", "eu-channel"],
        shippingMethods: [
          {
            name: "Standard Shipping",
            type: "PRICE",
            channelListings: [
              {
                channel: "default-channel",
                price: 10,
                currency: "USD",
              },
              {
                channel: "eu-channel",
                price: 15,
                currency: "EUR",
              },
            ],
          },
        ],
      };

      await service.createShippingZone(input);

      expect(mockOperations.updateShippingMethodChannelListing).toHaveBeenCalledWith(
        expect.any(String),
        expect.objectContaining({
          addChannels: expect.arrayContaining([
            expect.objectContaining({
              channelId: "c1", // Resolved from "default-channel"
              price: "10",
            }),
            expect.objectContaining({
              channelId: "c2", // Resolved from "eu-channel"
              price: "15",
            }),
          ]),
        })
      );
    });

    it("should throw error when channel slug not found", async () => {
      const mockOperations = createMockShippingZoneOperations();
      const warehouseOperations = createMockWarehouseOperations();
      const channelOperations = createMockChannelOperations();

      const service = new ShippingZoneService(
        mockOperations,
        warehouseOperations,
        channelOperations
      );

      const input: ShippingZoneInput = {
        name: "Test Zone",
        default: false,
<<<<<<< HEAD
        countries: ["US"],
=======
        countries: ["US" as const],
>>>>>>> 4e9c00cb
        channels: ["non-existent-channel"],
      };

      await expect(service.createShippingZone(input)).rejects.toThrow(ShippingZoneValidationError);
      await expect(service.createShippingZone(input)).rejects.toThrow(
        "Channel with slug 'non-existent-channel' not found"
      );
    });

    it("should handle null channels response", async () => {
      const mockOperations = createMockShippingZoneOperations();
      const warehouseOperations = createMockWarehouseOperations();
      const channelOperations: ChannelOperations = {
        getChannels: vi.fn().mockResolvedValue(null),
        getChannelBySlug: vi.fn(),
        createChannel: vi.fn(),
        updateChannel: vi.fn(),
      };

      const service = new ShippingZoneService(
        mockOperations,
        warehouseOperations,
        channelOperations
      );

      const input: ShippingZoneInput = {
        name: "Test Zone",
        default: false,
<<<<<<< HEAD
        countries: ["US"],
=======
        countries: ["US" as const],
>>>>>>> 4e9c00cb
        channels: ["default-channel"],
      };

      await expect(service.createShippingZone(input)).rejects.toThrow("Failed to fetch channels");
    });
  });

  describe("update operations with slug resolution", () => {
    it("should resolve slugs when updating shipping zone", async () => {
      const mockOperations = createMockShippingZoneOperations();
      mockOperations.updateShippingZone.mockResolvedValue({
        id: "sz1",
        name: "Updated Zone",
        default: false,
        countries: [{ code: "US", country: "United States" }],
        warehouses: [],
        channels: [],
        shippingMethods: [],
      });

      const warehouseOperations = createMockWarehouseOperations();
      const channelOperations = createMockChannelOperations();

      const service = new ShippingZoneService(
        mockOperations,
        warehouseOperations,
        channelOperations
      );

      const input: ShippingZoneInput = {
        name: "Updated Zone",
        default: false,
<<<<<<< HEAD
        countries: ["US", "CA"],
=======
        countries: ["US" as const, "CA" as const],
>>>>>>> 4e9c00cb
        warehouses: ["americas"],
        channels: ["us-b2b"],
      };

      await service.updateShippingZone("sz1", input);

      expect(mockOperations.updateShippingZone).toHaveBeenCalledWith(
        "sz1",
        expect.objectContaining({
          name: "Updated Zone",
          countries: ["US", "CA"],
          addWarehouses: ["w3"], // Resolved from "americas"
          addChannels: ["c3"], // Resolved from "us-b2b"
        })
      );
    });
  });

  describe("performance optimizations", () => {
    it("should batch resolve multiple warehouse slugs", async () => {
      const mockOperations = createMockShippingZoneOperations();
      const warehouseOperations = createMockWarehouseOperations();
      const channelOperations = createMockChannelOperations();

      const service = new ShippingZoneService(
        mockOperations,
        warehouseOperations,
        channelOperations
      );

      const input: ShippingZoneInput = {
        name: "Multi-Warehouse Zone",
        default: false,
<<<<<<< HEAD
        countries: ["US"],
=======
        countries: ["US" as const],
>>>>>>> 4e9c00cb
        warehouses: ["europe", "asia", "americas"],
      };

      await service.createShippingZone(input);

      // Should only call getWarehouses once for all slugs due to caching
      expect(warehouseOperations.getWarehouses).toHaveBeenCalledTimes(1); // Called once, cached for subsequent calls
    });
  });
});<|MERGE_RESOLUTION|>--- conflicted
+++ resolved
@@ -64,11 +64,7 @@
       const input: ShippingZoneInput = {
         name: "Test Zone",
         default: false,
-<<<<<<< HEAD
-        countries: ["US"],
-=======
-        countries: ["US" as const],
->>>>>>> 4e9c00cb
+        countries: ["US" as const],
         warehouses: ["europe", "asia"],
         channels: ["default-channel"],
       };
@@ -99,11 +95,7 @@
       const input: ShippingZoneInput = {
         name: "Test Zone",
         default: false,
-<<<<<<< HEAD
-        countries: ["US"],
-=======
-        countries: ["US" as const],
->>>>>>> 4e9c00cb
+        countries: ["US" as const],
         warehouses: ["non-existent-warehouse"],
       };
 
@@ -129,11 +121,7 @@
       const input: ShippingZoneInput = {
         name: "Test Zone",
         default: false,
-<<<<<<< HEAD
-        countries: ["US"],
-=======
-        countries: ["US" as const],
->>>>>>> 4e9c00cb
+        countries: ["US" as const],
         channels: ["default-channel", "eu-channel"],
         shippingMethods: [
           {
@@ -188,11 +176,7 @@
       const input: ShippingZoneInput = {
         name: "Test Zone",
         default: false,
-<<<<<<< HEAD
-        countries: ["US"],
-=======
-        countries: ["US" as const],
->>>>>>> 4e9c00cb
+        countries: ["US" as const],
         channels: ["non-existent-channel"],
       };
 
@@ -221,11 +205,7 @@
       const input: ShippingZoneInput = {
         name: "Test Zone",
         default: false,
-<<<<<<< HEAD
-        countries: ["US"],
-=======
-        countries: ["US" as const],
->>>>>>> 4e9c00cb
+        countries: ["US" as const],
         channels: ["default-channel"],
       };
 
@@ -258,11 +238,7 @@
       const input: ShippingZoneInput = {
         name: "Updated Zone",
         default: false,
-<<<<<<< HEAD
-        countries: ["US", "CA"],
-=======
         countries: ["US" as const, "CA" as const],
->>>>>>> 4e9c00cb
         warehouses: ["americas"],
         channels: ["us-b2b"],
       };
@@ -296,11 +272,7 @@
       const input: ShippingZoneInput = {
         name: "Multi-Warehouse Zone",
         default: false,
-<<<<<<< HEAD
-        countries: ["US"],
-=======
-        countries: ["US" as const],
->>>>>>> 4e9c00cb
+        countries: ["US" as const],
         warehouses: ["europe", "asia", "americas"],
       };
 
