import { describe, expect, it, vi } from "vitest";
import type { ChannelOperations } from "../channel/repository";
import type { ShippingMethodInput, ShippingZoneInput } from "../config/schema/schema";
import type { WarehouseOperations } from "../warehouse/repository";
import {
  ShippingMethodValidationError,
  ShippingZoneOperationError,
  ShippingZoneValidationError,
} from "./errors";
import type { ShippingMethod, ShippingZone } from "./repository";
import { ShippingZoneService } from "./shipping-zone-service";

// Test class to access protected methods
class TestShippingZoneService extends ShippingZoneService {
  async testSyncShippingMethods(
    shippingZoneId: string,
    desiredMethods: ShippingMethodInput[],
    currentMethods: ShippingMethod[]
  ): Promise<void> {
    return this.syncShippingMethods(shippingZoneId, desiredMethods, currentMethods);
  }
}

describe("ShippingZoneService", () => {
  const createMockWarehouseOperations = (): WarehouseOperations => ({
    getWarehouses: vi
      .fn()
      .mockResolvedValue([{ id: "w1", name: "Main Warehouse", slug: "main-warehouse" }]),
    getWarehouse: vi.fn(),
    createWarehouse: vi.fn(),
    updateWarehouse: vi.fn(),
    assignShippingZones: vi.fn(),
    unassignShippingZones: vi.fn(),
  });

  const createMockChannelOperations = (): ChannelOperations => ({
    getChannels: vi
      .fn()
      .mockResolvedValue([{ id: "c1", name: "Default Channel", slug: "default-channel" }]),
    getChannelBySlug: vi.fn(),
    createChannel: vi.fn(),
    updateChannel: vi.fn(),
  });

  const mockShippingMethodInput: ShippingMethodInput = {
    name: "Standard Shipping",
    description: "Standard delivery",
    type: "PRICE",
    minimumDeliveryDays: 3,
    maximumDeliveryDays: 5,
    channelListings: [
      {
        channel: "default-channel",
        price: 10,
        currency: "USD",
        minimumOrderPrice: 0,
        maximumOrderPrice: 1000,
      },
    ],
  };

  const mockShippingZoneInput: ShippingZoneInput = {
    name: "US Zone",
    description: "United States shipping zone",
    default: false,
    countries: ["US" as const],
    warehouses: ["main-warehouse"],
    channels: ["default-channel"],
    shippingMethods: [mockShippingMethodInput],
  };

  const mockShippingMethod: ShippingMethod = {
    id: "m1",
    name: "Standard Shipping",
    description: "Standard delivery",
    type: "PRICE",
    minimumDeliveryDays: 3,
    maximumDeliveryDays: 5,
    maximumOrderWeight: null,
    minimumOrderWeight: null,
<<<<<<< HEAD
    postalCodeRules: null,
    excludedProducts: null,
=======
>>>>>>> 4e9c00cb
    channelListings: [
      {
        channel: { slug: "default-channel" },
        price: { amount: 10, currency: "USD" },
        minimumOrderPrice: { amount: 0, currency: "USD" },
        maximumOrderPrice: { amount: 1000, currency: "USD" },
      },
    ],
    postalCodeRules: [],
    excludedProducts: { edges: [] },
  };

  const mockShippingZone: ShippingZone = {
    id: "1",
    name: "US Zone",
    description: "United States shipping zone",
    default: false,
    countries: [{ code: "US", country: "United States" }],
    warehouses: [{ id: "w1", name: "Main Warehouse", slug: "main-warehouse" }],
    channels: [{ id: "c1", name: "Default Channel", slug: "default-channel" }],
    shippingMethods: [mockShippingMethod],
  };

  describe("validateShippingZoneInput", () => {
    it("should throw error when shipping zone name is missing", async () => {
      const invalidInput = { ...mockShippingZoneInput, name: "" };
      const mockOperations = {
        getShippingZones: vi.fn().mockResolvedValue([]),
        getShippingZone: vi.fn(),
        createShippingZone: vi.fn(),
        updateShippingZone: vi.fn(),
        createShippingMethod: vi.fn(),
        updateShippingMethod: vi.fn(),
        deleteShippingMethod: vi.fn(),
        updateShippingMethodChannelListing: vi.fn(),
      };

      const service = new ShippingZoneService(
        mockOperations,
        createMockWarehouseOperations(),
        createMockChannelOperations()
      );

      await expect(service.createShippingZone(invalidInput)).rejects.toThrow(
        ShippingZoneValidationError
      );
    });

    it("should throw error when no countries are provided", async () => {
      const invalidInput = { ...mockShippingZoneInput, countries: [] };
      const mockOperations = {
        getShippingZones: vi.fn().mockResolvedValue([]),
        getShippingZone: vi.fn(),
        createShippingZone: vi.fn(),
        updateShippingZone: vi.fn(),
        createShippingMethod: vi.fn(),
        updateShippingMethod: vi.fn(),
        deleteShippingMethod: vi.fn(),
        updateShippingMethodChannelListing: vi.fn(),
      };

      const service = new ShippingZoneService(
        mockOperations,
        createMockWarehouseOperations(),
        createMockChannelOperations()
      );

      await expect(service.createShippingZone(invalidInput)).rejects.toThrow(
        ShippingZoneValidationError
      );
    });
  });

  describe("validateShippingMethodInput", () => {
    it("should throw error when shipping method name is missing", async () => {
      const invalidMethod: ShippingMethodInput = { ...mockShippingMethodInput, name: "" };
      const invalidInput = { ...mockShippingZoneInput, shippingMethods: [invalidMethod] };

      const mockOperations = {
        getShippingZones: vi.fn().mockResolvedValue([]),
        getShippingZone: vi.fn(),
        createShippingZone: vi.fn().mockResolvedValue({ ...mockShippingZone, shippingMethods: [] }),
        updateShippingZone: vi.fn(),
        createShippingMethod: vi.fn(),
        updateShippingMethod: vi.fn(),
        deleteShippingMethod: vi.fn(),
        updateShippingMethodChannelListing: vi.fn(),
      };

      const service = new ShippingZoneService(
        mockOperations,
        createMockWarehouseOperations(),
        createMockChannelOperations()
      );

      await expect(service.createShippingZone(invalidInput)).rejects.toThrow(
        ShippingMethodValidationError
      );
    });

    it("should throw error when channel listing has invalid price", async () => {
      const invalidMethod: ShippingMethodInput = {
        ...mockShippingMethodInput,
        channelListings: [
          {
            channel: "default-channel",
            price: -10,
            currency: "USD",
          },
        ],
      };
      const invalidInput = { ...mockShippingZoneInput, shippingMethods: [invalidMethod] };

      const mockOperations = {
        getShippingZones: vi.fn().mockResolvedValue([]),
        getShippingZone: vi.fn(),
        createShippingZone: vi.fn().mockResolvedValue({ ...mockShippingZone, shippingMethods: [] }),
        updateShippingZone: vi.fn(),
        createShippingMethod: vi.fn(),
        updateShippingMethod: vi.fn(),
        deleteShippingMethod: vi.fn(),
        updateShippingMethodChannelListing: vi.fn(),
      };

      const service = new ShippingZoneService(
        mockOperations,
        createMockWarehouseOperations(),
        createMockChannelOperations()
      );

      await expect(service.createShippingZone(invalidInput)).rejects.toThrow(
        ShippingMethodValidationError
      );
    });
  });

  describe("getOrCreateShippingZone", () => {
    it("should not create a shipping zone that already exists", async () => {
      const mockOperations = {
        getShippingZones: vi.fn().mockResolvedValue([mockShippingZone]),
        getShippingZone: vi.fn(),
        createShippingZone: vi.fn(),
        updateShippingZone: vi.fn().mockResolvedValue(mockShippingZone),
        createShippingMethod: vi.fn(),
        updateShippingMethod: vi.fn(),
        deleteShippingMethod: vi.fn(),
        updateShippingMethodChannelListing: vi.fn(),
      };

      const service = new ShippingZoneService(
        mockOperations,
        createMockWarehouseOperations(),
        createMockChannelOperations()
      );

      const result = await service.getOrCreateShippingZone(mockShippingZoneInput);

      expect(mockOperations.createShippingZone).not.toHaveBeenCalled();
      expect(mockOperations.updateShippingZone).toHaveBeenCalled();
      expect(result).toEqual(mockShippingZone);
    });

    it("should create a new shipping zone when it doesn't exist", async () => {
      const mockOperations = {
        getShippingZones: vi.fn().mockResolvedValue([]),
        getShippingZone: vi.fn(),
        createShippingZone: vi.fn().mockResolvedValue(mockShippingZone),
        updateShippingZone: vi.fn(),
        createShippingMethod: vi.fn().mockResolvedValue(mockShippingMethod),
        updateShippingMethod: vi.fn(),
        deleteShippingMethod: vi.fn(),
        updateShippingMethodChannelListing: vi.fn(),
      };

      const service = new ShippingZoneService(
        mockOperations,
        createMockWarehouseOperations(),
        createMockChannelOperations()
      );

      const result = await service.getOrCreateShippingZone(mockShippingZoneInput);

      expect(mockOperations.createShippingZone).toHaveBeenCalled();
      expect(mockOperations.updateShippingZone).not.toHaveBeenCalled();
      expect(result).toEqual(mockShippingZone);
    });
  });

  describe("syncShippingMethods", () => {
    it("should create new shipping methods", async () => {
      const mockOperations = {
        getShippingZones: vi.fn(),
        getShippingZone: vi.fn(),
        createShippingZone: vi.fn(),
        updateShippingZone: vi.fn(),
        createShippingMethod: vi.fn().mockResolvedValue(mockShippingMethod),
        updateShippingMethod: vi.fn(),
        deleteShippingMethod: vi.fn(),
        updateShippingMethodChannelListing: vi.fn(),
      };

      const service = new TestShippingZoneService(
        mockOperations,
        createMockWarehouseOperations(),
        createMockChannelOperations()
      );

      await service.testSyncShippingMethods("zone-1", [mockShippingMethodInput], []);

      expect(mockOperations.createShippingMethod).toHaveBeenCalled();
      expect(mockOperations.deleteShippingMethod).not.toHaveBeenCalled();
    });

    it("should update existing shipping methods", async () => {
      const mockOperations = {
        getShippingZones: vi.fn(),
        getShippingZone: vi.fn(),
        createShippingZone: vi.fn(),
        updateShippingZone: vi.fn(),
        createShippingMethod: vi.fn(),
        updateShippingMethod: vi.fn().mockResolvedValue(mockShippingMethod),
        deleteShippingMethod: vi.fn(),
        updateShippingMethodChannelListing: vi.fn(),
      };

      const service = new TestShippingZoneService(
        mockOperations,
        createMockWarehouseOperations(),
        createMockChannelOperations()
      );

      await service.testSyncShippingMethods(
        "zone-1",
        [mockShippingMethodInput],
        [mockShippingMethod]
      );

      expect(mockOperations.updateShippingMethod).toHaveBeenCalled();
      expect(mockOperations.createShippingMethod).not.toHaveBeenCalled();
    });

    it("should delete removed shipping methods", async () => {
      const mockOperations = {
        getShippingZones: vi.fn(),
        getShippingZone: vi.fn(),
        createShippingZone: vi.fn(),
        updateShippingZone: vi.fn(),
        createShippingMethod: vi.fn(),
        updateShippingMethod: vi.fn(),
        deleteShippingMethod: vi.fn(),
        updateShippingMethodChannelListing: vi.fn(),
      };

      const service = new TestShippingZoneService(
        mockOperations,
        createMockWarehouseOperations(),
        createMockChannelOperations()
      );

      await service.testSyncShippingMethods("zone-1", [], [mockShippingMethod]);

      expect(mockOperations.deleteShippingMethod).toHaveBeenCalledWith(mockShippingMethod.id);
    });
  });

  describe("bootstrapShippingZones", () => {
    it("should validate unique names", async () => {
<<<<<<< HEAD
      const duplicateZone: ShippingZoneInput = { ...mockShippingZoneInput, countries: ["CA"] };
      const duplicateZones = [mockShippingZoneInput, duplicateZone];
=======
      const duplicateZones = [
        mockShippingZoneInput,
        { ...mockShippingZoneInput, countries: ["CA" as const] },
      ];
>>>>>>> 4e9c00cb

      const mockOperations = {
        getShippingZones: vi.fn().mockResolvedValue([]),
        getShippingZone: vi.fn(),
        createShippingZone: vi.fn(),
        updateShippingZone: vi.fn(),
        createShippingMethod: vi.fn(),
        updateShippingMethod: vi.fn(),
        deleteShippingMethod: vi.fn(),
        updateShippingMethodChannelListing: vi.fn(),
      };

      const service = new ShippingZoneService(
        mockOperations,
        createMockWarehouseOperations(),
        createMockChannelOperations()
      );

      await expect(service.bootstrapShippingZones(duplicateZones)).rejects.toThrow(
        ShippingZoneValidationError
      );
    });

    it("should process multiple zones successfully", async () => {
<<<<<<< HEAD
      const euZone: ShippingZoneInput = {
        ...mockShippingZoneInput,
        name: "EU Zone",
        countries: ["FR", "DE", "IT"],
      };
      const zones = [mockShippingZoneInput, euZone];
=======
      const zones = [
        mockShippingZoneInput,
        {
          ...mockShippingZoneInput,
          name: "EU Zone",
          countries: ["FR" as const, "DE" as const, "IT" as const],
        },
      ];
>>>>>>> 4e9c00cb

      const mockOperations = {
        getShippingZones: vi.fn().mockResolvedValue([]),
        getShippingZone: vi.fn(),
        createShippingZone: vi.fn().mockResolvedValue(mockShippingZone),
        updateShippingZone: vi.fn(),
        createShippingMethod: vi.fn().mockResolvedValue(mockShippingMethod),
        updateShippingMethod: vi.fn(),
        deleteShippingMethod: vi.fn(),
        updateShippingMethodChannelListing: vi.fn(),
      };

      const service = new ShippingZoneService(
        mockOperations,
        createMockWarehouseOperations(),
        createMockChannelOperations()
      );

      const results = await service.bootstrapShippingZones(zones);

      expect(mockOperations.createShippingZone).toHaveBeenCalledTimes(2);
      expect(results).toHaveLength(2);
    });
  });

  describe("error handling", () => {
    it("should throw ShippingZoneOperationError on create failure", async () => {
      const mockOperations = {
        getShippingZones: vi.fn().mockResolvedValue([]),
        getShippingZone: vi.fn(),
        createShippingZone: vi.fn().mockRejectedValue(new Error("API Error")),
        updateShippingZone: vi.fn(),
        createShippingMethod: vi.fn(),
        updateShippingMethod: vi.fn(),
        deleteShippingMethod: vi.fn(),
        updateShippingMethodChannelListing: vi.fn(),
      };

      const service = new ShippingZoneService(
        mockOperations,
        createMockWarehouseOperations(),
        createMockChannelOperations()
      );

      await expect(service.createShippingZone(mockShippingZoneInput)).rejects.toThrow(
        ShippingZoneOperationError
      );
    });

    it("should throw ShippingZoneOperationError on update failure", async () => {
      const mockOperations = {
        getShippingZones: vi.fn().mockResolvedValue([]),
        getShippingZone: vi.fn(),
        createShippingZone: vi.fn(),
        updateShippingZone: vi.fn().mockRejectedValue(new Error("API Error")),
        createShippingMethod: vi.fn(),
        updateShippingMethod: vi.fn(),
        deleteShippingMethod: vi.fn(),
        updateShippingMethodChannelListing: vi.fn(),
      };

      const service = new ShippingZoneService(
        mockOperations,
        createMockWarehouseOperations(),
        createMockChannelOperations()
      );

      await expect(service.updateShippingZone("1", mockShippingZoneInput)).rejects.toThrow(
        ShippingZoneOperationError
      );
    });
  });
});<|MERGE_RESOLUTION|>--- conflicted
+++ resolved
@@ -78,11 +78,6 @@
     maximumDeliveryDays: 5,
     maximumOrderWeight: null,
     minimumOrderWeight: null,
-<<<<<<< HEAD
-    postalCodeRules: null,
-    excludedProducts: null,
-=======
->>>>>>> 4e9c00cb
     channelListings: [
       {
         channel: { slug: "default-channel" },
@@ -350,15 +345,10 @@
 
   describe("bootstrapShippingZones", () => {
     it("should validate unique names", async () => {
-<<<<<<< HEAD
-      const duplicateZone: ShippingZoneInput = { ...mockShippingZoneInput, countries: ["CA"] };
-      const duplicateZones = [mockShippingZoneInput, duplicateZone];
-=======
       const duplicateZones = [
         mockShippingZoneInput,
         { ...mockShippingZoneInput, countries: ["CA" as const] },
       ];
->>>>>>> 4e9c00cb
 
       const mockOperations = {
         getShippingZones: vi.fn().mockResolvedValue([]),
@@ -383,14 +373,6 @@
     });
 
     it("should process multiple zones successfully", async () => {
-<<<<<<< HEAD
-      const euZone: ShippingZoneInput = {
-        ...mockShippingZoneInput,
-        name: "EU Zone",
-        countries: ["FR", "DE", "IT"],
-      };
-      const zones = [mockShippingZoneInput, euZone];
-=======
       const zones = [
         mockShippingZoneInput,
         {
@@ -399,7 +381,6 @@
           countries: ["FR" as const, "DE" as const, "IT" as const],
         },
       ];
->>>>>>> 4e9c00cb
 
       const mockOperations = {
         getShippingZones: vi.fn().mockResolvedValue([]),
