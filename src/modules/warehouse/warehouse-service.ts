import { logger } from "../../lib/logger";
import { wrapBatch, wrapServiceCall } from "../../lib/utils/error-wrapper";
import { object } from "../../lib/utils/object";
import type { WarehouseInput } from "../config/schema/schema";
import { WarehouseOperationError, WarehouseValidationError } from "./errors";
import type {
  Warehouse,
  WarehouseCreateInput,
  WarehouseOperations,
  WarehouseUpdateInput,
} from "./repository";

export class WarehouseService {
  constructor(private repository: WarehouseOperations) {}

  private async getExistingWarehouse(slug: string): Promise<Warehouse | undefined> {
<<<<<<< HEAD
    return wrapServiceCall("fetch warehouse", "warehouse", slug, async () => {
      logger.debug("Looking up existing warehouse", { slug });
      const warehouses = await this.repository.getWarehouses();
      const existingWarehouse = warehouses.find((warehouse) => warehouse.slug === slug);

      if (existingWarehouse) {
        logger.debug("Found existing warehouse", {
          id: existingWarehouse.id,
          name: existingWarehouse.name,
          slug: existingWarehouse.slug,
        });
      } else {
        logger.debug("Warehouse not found", { slug });
      }

      return existingWarehouse;
    });
=======
    return ServiceErrorWrapper.wrapServiceCall(
      "fetch warehouse",
      "warehouse",
      slug,
      async () => {
        logger.debug("Looking up existing warehouse", { slug });
        const warehouses = await this.repository.getWarehouses();
        const existingWarehouse = warehouses.find((warehouse) => warehouse.slug === slug);

        if (existingWarehouse) {
          logger.debug("Found existing warehouse", {
            id: existingWarehouse.id,
            name: existingWarehouse.name,
            slug: existingWarehouse.slug,
          });
        } else {
          logger.debug("Warehouse not found", { slug });
        }

        return existingWarehouse;
      },
      class extends Error {
        constructor(message: string) {
          super(message);
          this.name = "WarehouseOperationError";
        }
      }
    );
>>>>>>> 4e9c00cb
  }

  private validateWarehouseInput(input: WarehouseInput): void {
    if (!input.slug?.trim()) {
      throw new WarehouseValidationError("Warehouse slug is required", "slug");
    }
    if (!input.name?.trim()) {
      throw new WarehouseValidationError("Warehouse name is required", "name");
    }
    // Email is now optional - validation is handled by Zod schema
    if (!input.address) {
      throw new WarehouseValidationError("Warehouse address is required", "address");
    }
    if (!input.address.streetAddress1?.trim()) {
      throw new WarehouseValidationError(
        "Warehouse street address is required",
        "address.streetAddress1"
      );
    }
    if (!input.address.city?.trim()) {
      throw new WarehouseValidationError("Warehouse city is required", "address.city");
    }
    if (!input.address.country?.trim()) {
      throw new WarehouseValidationError("Warehouse country is required", "address.country");
    }
  }

  private mapInputToCreateInput(input: WarehouseInput): WarehouseCreateInput {
    return object.filterUndefinedValues({
      name: input.name,
      slug: input.slug,
      email: input.email || undefined,
      address: {
        streetAddress1: input.address.streetAddress1,
        streetAddress2: input.address.streetAddress2,
        city: input.address.city,
        cityArea: input.address.cityArea,
        postalCode: input.address.postalCode,
        country: input.address.country,
        countryArea: input.address.countryArea,
        companyName: input.address.companyName,
        phone: input.address.phone,
      },
      // Note: isPrivate and clickAndCollectOption are not supported in warehouse creation
      // These fields can only be updated after creation or are set via other mutations
    }) as WarehouseCreateInput;
  }

  private mapInputToUpdateInput(input: WarehouseInput): WarehouseUpdateInput {
    return object.filterUndefinedValues({
      name: input.name,
      slug: input.slug,
      email: input.email || undefined,
      address: input.address
        ? {
            streetAddress1: input.address.streetAddress1,
            streetAddress2: input.address.streetAddress2,
            city: input.address.city,
            cityArea: input.address.cityArea,
            postalCode: input.address.postalCode,
            country: input.address.country,
            countryArea: input.address.countryArea,
            companyName: input.address.companyName,
            phone: input.address.phone,
          }
        : undefined,
      isPrivate: input.isPrivate,
      clickAndCollectOption: input.clickAndCollectOption,
    });
  }

  async createWarehouse(input: WarehouseInput): Promise<Warehouse> {
    logger.debug("Creating new warehouse", { name: input.name, slug: input.slug });

    // Validate first, before wrapping in ServiceErrorWrapper
    this.validateWarehouseInput(input);

<<<<<<< HEAD
    return wrapServiceCall("create warehouse", "warehouse", input.slug, async () => {
      const createInput = this.mapInputToCreateInput(input);
      let warehouse = await this.repository.createWarehouse(createInput);

      // Check if we need to update additional fields that aren't supported in creation
      const needsUpdate =
        input.isPrivate !== undefined || input.clickAndCollectOption !== undefined;

      if (needsUpdate) {
        logger.debug("Updating warehouse with additional fields after creation", {
=======
    return ServiceErrorWrapper.wrapServiceCall(
      "create warehouse",
      "warehouse",
      input.slug,
      async () => {
        const createInput = this.mapInputToCreateInput(input);
        let warehouse = await this.repository.createWarehouse(createInput);

        // Check if we need to update additional fields that aren't supported in creation
        const needsUpdate =
          input.isPrivate !== undefined || input.clickAndCollectOption !== undefined;

        if (needsUpdate) {
          logger.debug("Updating warehouse with additional fields after creation", {
            id: warehouse.id,
            isPrivate: input.isPrivate,
            clickAndCollectOption: input.clickAndCollectOption,
          });

          const updateInput = this.mapInputToUpdateInput(input);
          warehouse = await this.repository.updateWarehouse(warehouse.id, updateInput);
        }

        logger.debug("Successfully created warehouse", {
>>>>>>> 4e9c00cb
          id: warehouse.id,
          isPrivate: input.isPrivate,
          clickAndCollectOption: input.clickAndCollectOption,
        });
<<<<<<< HEAD

        const updateInput = this.mapInputToUpdateInput(input);
        warehouse = await this.repository.updateWarehouse(warehouse.id, updateInput);
      }

      logger.debug("Successfully created warehouse", {
        id: warehouse.id,
        name: warehouse.name,
        slug: warehouse.slug,
      });
      return warehouse;
    });
=======
        return warehouse;
      },
      class extends Error {
        constructor(message: string) {
          super(message);
          this.name = "WarehouseOperationError";
        }
      }
    );
>>>>>>> 4e9c00cb
  }

  async updateWarehouse(id: string, input: WarehouseInput): Promise<Warehouse> {
    return wrapServiceCall("update warehouse", "warehouse", input.slug, async () => {
      logger.debug("Updating warehouse", { id, name: input.name, slug: input.slug });

      const updateInput = this.mapInputToUpdateInput(input);
      logger.debug("Warehouse update input", {
        id,
        updateInput: JSON.stringify(updateInput, null, 2),
        originalInput: JSON.stringify(input, null, 2),
      });

      const warehouse = await this.repository.updateWarehouse(id, updateInput);

<<<<<<< HEAD
      logger.debug("Successfully updated warehouse", {
        id: warehouse.id,
        name: warehouse.name,
        slug: warehouse.slug,
        returnedCity: warehouse.address?.city,
        inputCity: input.address?.city,
      });
      return warehouse;
    });
=======
        logger.debug("Successfully updated warehouse", {
          id: warehouse.id,
          name: warehouse.name,
          slug: warehouse.slug,
          returnedCity: warehouse.address?.city,
          inputCity: input.address?.city,
        });
        return warehouse;
      },
      class extends Error {
        constructor(message: string) {
          super(message);
          this.name = "WarehouseOperationError";
        }
      }
    );
>>>>>>> 4e9c00cb
  }

  async getOrCreateWarehouse(input: WarehouseInput): Promise<Warehouse> {
    logger.debug("Getting or creating warehouse", { name: input.name, slug: input.slug });
    this.validateWarehouseInput(input);

    const existingWarehouse = await this.getExistingWarehouse(input.slug);

    if (existingWarehouse) {
      logger.debug("Updating existing warehouse", {
        id: existingWarehouse.id,
        name: input.name,
        slug: input.slug,
      });
      return this.updateWarehouse(existingWarehouse.id, input);
    }

    return this.createWarehouse(input);
  }

  async bootstrapWarehouses(inputs: WarehouseInput[]): Promise<Warehouse[]> {
    logger.debug("Bootstrapping warehouses", { count: inputs.length });

    // Validate unique slugs
    const slugs = new Set<string>();
    const duplicateSlugs = new Set<string>();

    for (const input of inputs) {
      if (slugs.has(input.slug)) {
        duplicateSlugs.add(input.slug);
      }
      slugs.add(input.slug);
    }

    if (duplicateSlugs.size > 0) {
      throw new WarehouseValidationError(
        `Duplicate warehouse slugs found: ${Array.from(duplicateSlugs).join(", ")}`
      );
    }

    const results = await wrapBatch(
      inputs,
      "Bootstrap warehouses",
      (warehouse) => warehouse.slug,
      (input) => this.getOrCreateWarehouse(input)
    );

    if (results.failures.length > 0) {
      const errorMessage = `Failed to bootstrap ${results.failures.length} of ${inputs.length} warehouses`;
      logger.error(errorMessage, {
        failures: results.failures.map((f) => ({
          warehouse: f.item.slug,
          error: f.error.message,
        })),
      });
      throw new WarehouseOperationError(
        "bootstrap",
        "warehouses",
        results.failures.map((f) => `${f.item.slug}: ${f.error.message}`).join("; ")
      );
    }

    logger.debug("Successfully bootstrapped all warehouses", {
      count: results.successes.length,
    });
    return results.successes.map((s) => s.result);
  }

  async syncWarehouseShippingZones(
    warehouseId: string,
    desiredShippingZoneIds: string[],
    currentShippingZoneIds: string[]
  ): Promise<void> {
    const toAssign = desiredShippingZoneIds.filter((id) => !currentShippingZoneIds.includes(id));
    const toUnassign = currentShippingZoneIds.filter((id) => !desiredShippingZoneIds.includes(id));

    if (toAssign.length > 0) {
      logger.debug("Assigning shipping zones to warehouse", {
        warehouseId,
        shippingZoneIds: toAssign,
      });
      await this.repository.assignShippingZones(warehouseId, toAssign);
    }

    if (toUnassign.length > 0) {
      logger.debug("Unassigning shipping zones from warehouse", {
        warehouseId,
        shippingZoneIds: toUnassign,
      });
      await this.repository.unassignShippingZones(warehouseId, toUnassign);
    }
  }
}<|MERGE_RESOLUTION|>--- conflicted
+++ resolved
@@ -1,5 +1,5 @@
 import { logger } from "../../lib/logger";
-import { wrapBatch, wrapServiceCall } from "../../lib/utils/error-wrapper";
+import { ServiceErrorWrapper } from "../../lib/utils/error-wrapper";
 import { object } from "../../lib/utils/object";
 import type { WarehouseInput } from "../config/schema/schema";
 import { WarehouseOperationError, WarehouseValidationError } from "./errors";
@@ -14,25 +14,6 @@
   constructor(private repository: WarehouseOperations) {}
 
   private async getExistingWarehouse(slug: string): Promise<Warehouse | undefined> {
-<<<<<<< HEAD
-    return wrapServiceCall("fetch warehouse", "warehouse", slug, async () => {
-      logger.debug("Looking up existing warehouse", { slug });
-      const warehouses = await this.repository.getWarehouses();
-      const existingWarehouse = warehouses.find((warehouse) => warehouse.slug === slug);
-
-      if (existingWarehouse) {
-        logger.debug("Found existing warehouse", {
-          id: existingWarehouse.id,
-          name: existingWarehouse.name,
-          slug: existingWarehouse.slug,
-        });
-      } else {
-        logger.debug("Warehouse not found", { slug });
-      }
-
-      return existingWarehouse;
-    });
-=======
     return ServiceErrorWrapper.wrapServiceCall(
       "fetch warehouse",
       "warehouse",
@@ -61,7 +42,6 @@
         }
       }
     );
->>>>>>> 4e9c00cb
   }
 
   private validateWarehouseInput(input: WarehouseInput): void {
@@ -139,18 +119,6 @@
     // Validate first, before wrapping in ServiceErrorWrapper
     this.validateWarehouseInput(input);
 
-<<<<<<< HEAD
-    return wrapServiceCall("create warehouse", "warehouse", input.slug, async () => {
-      const createInput = this.mapInputToCreateInput(input);
-      let warehouse = await this.repository.createWarehouse(createInput);
-
-      // Check if we need to update additional fields that aren't supported in creation
-      const needsUpdate =
-        input.isPrivate !== undefined || input.clickAndCollectOption !== undefined;
-
-      if (needsUpdate) {
-        logger.debug("Updating warehouse with additional fields after creation", {
-=======
     return ServiceErrorWrapper.wrapServiceCall(
       "create warehouse",
       "warehouse",
@@ -175,25 +143,10 @@
         }
 
         logger.debug("Successfully created warehouse", {
->>>>>>> 4e9c00cb
           id: warehouse.id,
-          isPrivate: input.isPrivate,
-          clickAndCollectOption: input.clickAndCollectOption,
+          name: warehouse.name,
+          slug: warehouse.slug,
         });
-<<<<<<< HEAD
-
-        const updateInput = this.mapInputToUpdateInput(input);
-        warehouse = await this.repository.updateWarehouse(warehouse.id, updateInput);
-      }
-
-      logger.debug("Successfully created warehouse", {
-        id: warehouse.id,
-        name: warehouse.name,
-        slug: warehouse.slug,
-      });
-      return warehouse;
-    });
-=======
         return warehouse;
       },
       class extends Error {
@@ -203,33 +156,25 @@
         }
       }
     );
->>>>>>> 4e9c00cb
   }
 
   async updateWarehouse(id: string, input: WarehouseInput): Promise<Warehouse> {
-    return wrapServiceCall("update warehouse", "warehouse", input.slug, async () => {
-      logger.debug("Updating warehouse", { id, name: input.name, slug: input.slug });
-
-      const updateInput = this.mapInputToUpdateInput(input);
-      logger.debug("Warehouse update input", {
-        id,
-        updateInput: JSON.stringify(updateInput, null, 2),
-        originalInput: JSON.stringify(input, null, 2),
-      });
-
-      const warehouse = await this.repository.updateWarehouse(id, updateInput);
-
-<<<<<<< HEAD
-      logger.debug("Successfully updated warehouse", {
-        id: warehouse.id,
-        name: warehouse.name,
-        slug: warehouse.slug,
-        returnedCity: warehouse.address?.city,
-        inputCity: input.address?.city,
-      });
-      return warehouse;
-    });
-=======
+    return ServiceErrorWrapper.wrapServiceCall(
+      "update warehouse",
+      "warehouse",
+      input.slug,
+      async () => {
+        logger.debug("Updating warehouse", { id, name: input.name, slug: input.slug });
+
+        const updateInput = this.mapInputToUpdateInput(input);
+        logger.debug("Warehouse update input", {
+          id,
+          updateInput: JSON.stringify(updateInput, null, 2),
+          originalInput: JSON.stringify(input, null, 2),
+        });
+
+        const warehouse = await this.repository.updateWarehouse(id, updateInput);
+
         logger.debug("Successfully updated warehouse", {
           id: warehouse.id,
           name: warehouse.name,
@@ -246,7 +191,6 @@
         }
       }
     );
->>>>>>> 4e9c00cb
   }
 
   async getOrCreateWarehouse(input: WarehouseInput): Promise<Warehouse> {
@@ -287,7 +231,7 @@
       );
     }
 
-    const results = await wrapBatch(
+    const results = await ServiceErrorWrapper.wrapBatch(
       inputs,
       "Bootstrap warehouses",
       (warehouse) => warehouse.slug,
