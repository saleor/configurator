--- conflicted
+++ resolved
@@ -2,7 +2,7 @@
 import { ServiceErrorWrapper } from "../../lib/utils/error-wrapper";
 import { object } from "../../lib/utils/object";
 import type { WarehouseInput } from "../config/schema/schema";
-import { WarehouseError, WarehouseOperationError, WarehouseValidationError } from "./errors";
+import { WarehouseOperationError, WarehouseValidationError } from "./errors";
 import type {
   Warehouse,
   WarehouseCreateInput,
@@ -35,16 +35,12 @@
 
         return existingWarehouse;
       },
-<<<<<<< HEAD
-      WarehouseError
-=======
       class extends Error {
         constructor(message: string) {
           super(message);
           this.name = "WarehouseOperationError";
         }
       }
->>>>>>> 4e9c00cb
     );
   }
 
@@ -153,16 +149,12 @@
         });
         return warehouse;
       },
-<<<<<<< HEAD
-      WarehouseError
-=======
       class extends Error {
         constructor(message: string) {
           super(message);
           this.name = "WarehouseOperationError";
         }
       }
->>>>>>> 4e9c00cb
     );
   }
 
@@ -192,16 +184,12 @@
         });
         return warehouse;
       },
-<<<<<<< HEAD
-      WarehouseError
-=======
       class extends Error {
         constructor(message: string) {
           super(message);
           this.name = "WarehouseOperationError";
         }
       }
->>>>>>> 4e9c00cb
     );
   }
 
