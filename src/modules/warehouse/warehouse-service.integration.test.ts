import { describe, expect, it, vi } from "vitest";
import type { WarehouseInput } from "../config/schema/schema";
import type { WarehouseOperations } from "./repository";
import { WarehouseService } from "./warehouse-service";

describe("WarehouseService - Two-Step Creation", () => {
  it("should create warehouse with two-step process when isPrivate or clickAndCollectOption is set", async () => {
    const mockRepository: WarehouseOperations = {
      getWarehouses: vi.fn().mockResolvedValue([]),
      getWarehouse: vi.fn(),
      createWarehouse: vi.fn().mockResolvedValue({
        id: "w1",
        name: "Test Warehouse",
        slug: "test-warehouse",
        email: "test@example.com",
        isPrivate: false,
        clickAndCollectOption: "DISABLED",
        address: { city: "TEST CITY" },
      }),
      updateWarehouse: vi.fn().mockResolvedValue({
        id: "w1",
        name: "Test Warehouse",
        slug: "test-warehouse",
        email: "test@example.com",
        isPrivate: true,
        clickAndCollectOption: "LOCAL",
        address: { city: "TEST CITY" },
      }),
      assignShippingZones: vi.fn(),
      unassignShippingZones: vi.fn(),
    };

    const service = new WarehouseService(mockRepository);

    const input: WarehouseInput = {
      name: "Test Warehouse",
      slug: "test-warehouse",
      email: "test@example.com",
      isPrivate: true,
      clickAndCollectOption: "LOCAL",
      address: {
        streetAddress1: "123 Test St",
        city: "Test City",
        country: "US",
      },
    };

    await service.createWarehouse(input);

    // Verify two-step process was used
    expect(mockRepository.createWarehouse).toHaveBeenCalledTimes(1);
    expect(mockRepository.updateWarehouse).toHaveBeenCalledTimes(1);

    // Verify create was called without isPrivate/clickAndCollectOption
    const createCall = vi.mocked(mockRepository.createWarehouse).mock.calls[0][0];
    expect(createCall).not.toHaveProperty("isPrivate");
    expect(createCall).not.toHaveProperty("clickAndCollectOption");

    // Verify update was called with these fields
    const updateCall = vi.mocked(mockRepository.updateWarehouse).mock.calls[0][1];
    expect(updateCall.isPrivate).toBe(true);
    expect(updateCall.clickAndCollectOption).toBe("LOCAL");
  });

  it("should handle API validation error for private warehouse with click&collect", async () => {
    const mockRepository: WarehouseOperations = {
      getWarehouses: vi.fn().mockResolvedValue([]),
      getWarehouse: vi.fn(),
      createWarehouse: vi.fn().mockResolvedValue({
        id: "w1",
        name: "Test Warehouse",
        slug: "test-warehouse",
      }),
      updateWarehouse: vi
        .fn()
        .mockRejectedValue(
          new Error(
            "[clickAndCollectOption] Local warehouse can be toggled only for non-private warehouse stocks"
          )
        ),
      assignShippingZones: vi.fn(),
      unassignShippingZones: vi.fn(),
    };

    const service = new WarehouseService(mockRepository);

    const input: WarehouseInput = {
      name: "Test Warehouse",
      slug: "test-warehouse",
      email: "test@example.com",
      isPrivate: true,
      clickAndCollectOption: "LOCAL", // Invalid combination
      address: {
        streetAddress1: "123 Test St",
        city: "Test City",
        country: "US",
      },
    };

    await expect(service.createWarehouse(input)).rejects.toThrow(
      "Local warehouse can be toggled only for non-private warehouse stocks"
    );
  });

  it("should skip update step when neither isPrivate nor clickAndCollectOption is set", async () => {
    const mockRepository: WarehouseOperations = {
      getWarehouses: vi.fn().mockResolvedValue([]),
      getWarehouse: vi.fn(),
      createWarehouse: vi.fn().mockResolvedValue({
        id: "w1",
        name: "Test Warehouse",
        slug: "test-warehouse",
        email: "test@example.com",
        isPrivate: false,
        clickAndCollectOption: "DISABLED",
        address: {
          streetAddress1: "123 Test St",
          streetAddress2: "",
          city: "Test City",
          cityArea: "",
          postalCode: "",
          country: { code: "US", country: "United States" },
          countryArea: "",
          companyName: "Test Company",
          phone: null,
        },
        companyName: "Test Company",
        shippingZones: { edges: [] },
      }),
      updateWarehouse: vi.fn(),
      assignShippingZones: vi.fn(),
      unassignShippingZones: vi.fn(),
    };

    const service = new WarehouseService(mockRepository);

    const input: WarehouseInput = {
      name: "Test Warehouse",
      slug: "test-warehouse",
      email: "test@example.com",
<<<<<<< HEAD
      // isPrivate and clickAndCollectOption are intentionally not set (undefined)
=======
      // isPrivate and clickAndCollectOption are undefined to skip update step
>>>>>>> 4e9c00cb
      address: {
        streetAddress1: "123 Test St",
        city: "Test City",
        country: "US",
      },
    };

    await service.createWarehouse(input);

    // Verify only create was called, not update
    expect(mockRepository.createWarehouse).toHaveBeenCalledTimes(1);
    expect(mockRepository.updateWarehouse).not.toHaveBeenCalled();
  });
});<|MERGE_RESOLUTION|>--- conflicted
+++ resolved
@@ -110,22 +110,6 @@
         id: "w1",
         name: "Test Warehouse",
         slug: "test-warehouse",
-        email: "test@example.com",
-        isPrivate: false,
-        clickAndCollectOption: "DISABLED",
-        address: {
-          streetAddress1: "123 Test St",
-          streetAddress2: "",
-          city: "Test City",
-          cityArea: "",
-          postalCode: "",
-          country: { code: "US", country: "United States" },
-          countryArea: "",
-          companyName: "Test Company",
-          phone: null,
-        },
-        companyName: "Test Company",
-        shippingZones: { edges: [] },
       }),
       updateWarehouse: vi.fn(),
       assignShippingZones: vi.fn(),
@@ -138,11 +122,7 @@
       name: "Test Warehouse",
       slug: "test-warehouse",
       email: "test@example.com",
-<<<<<<< HEAD
-      // isPrivate and clickAndCollectOption are intentionally not set (undefined)
-=======
       // isPrivate and clickAndCollectOption are undefined to skip update step
->>>>>>> 4e9c00cb
       address: {
         streetAddress1: "123 Test St",
         city: "Test City",
