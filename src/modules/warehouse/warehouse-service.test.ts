--- conflicted
+++ resolved
@@ -1,10 +1,6 @@
 import { describe, expect, it, vi } from "vitest";
 import type { WarehouseInput } from "../config/schema/schema";
-<<<<<<< HEAD
-import { WarehouseError, WarehouseOperationError, WarehouseValidationError } from "./errors";
-=======
 import { WarehouseValidationError } from "./errors";
->>>>>>> 4e9c00cb
 import type { Warehouse } from "./repository";
 import { WarehouseService } from "./warehouse-service";
 
@@ -263,11 +259,7 @@
       const service = new WarehouseService(mockOperations);
 
       await expect(service.createWarehouse(mockWarehouseInput)).rejects.toThrow(
-<<<<<<< HEAD
-        WarehouseError
-=======
         /Failed to create warehouse.*API Error/
->>>>>>> 4e9c00cb
       );
     });
 
@@ -284,11 +276,7 @@
       const service = new WarehouseService(mockOperations);
 
       await expect(service.updateWarehouse("1", mockWarehouseInput)).rejects.toThrow(
-<<<<<<< HEAD
-        WarehouseError
-=======
         /Failed to update warehouse.*API Error/
->>>>>>> 4e9c00cb
       );
     });
   });
