import { BaseError } from "../../lib/errors/shared";

/**
 * Base error class for category-related errors
 */
export class CategoryError extends BaseError {
<<<<<<< HEAD
  constructor(message: string, entityIdentifier?: string);
  constructor(message: string, code?: string, recoverySuggestions?: string[]);
  constructor(message: string, codeOrEntityIdentifier?: string, recoverySuggestions?: string[]) {
    if (recoverySuggestions) {
      // Old signature: (message, code, recoverySuggestions)
      super(message, codeOrEntityIdentifier || "CATEGORY_ERROR", recoverySuggestions);
    } else {
      // New signature: (message, entityIdentifier?)
      super(message, "CATEGORY_ERROR");
    }
=======
  constructor(message: string, recoverySuggestions?: string[]) {
    super(message, "CATEGORY_ERROR", recoverySuggestions);
>>>>>>> 4e9c00cb
  }
}

/**
 * Error thrown when a category is not found
 */
export class CategoryNotFoundError extends BaseError {
  constructor(categoryName: string) {
    super(`Category "${categoryName}" not found`, "CATEGORY_NOT_FOUND_ERROR");
  }
}

/**
 * Error thrown when category creation fails
 */
export class CategoryCreationError extends BaseError {
<<<<<<< HEAD
  constructor(message: string, _entityIdentifier?: string) {
=======
  constructor(message: string, _categoryName?: string) {
>>>>>>> 4e9c00cb
    super(message, "CATEGORY_CREATION_ERROR");
  }
}

/**
 * Error thrown when category update fails
 */
export class CategoryUpdateError extends BaseError {
  constructor(message: string, _categoryId?: string) {
    super(message, "CATEGORY_UPDATE_ERROR");
  }
}<|MERGE_RESOLUTION|>--- conflicted
+++ resolved
@@ -4,21 +4,8 @@
  * Base error class for category-related errors
  */
 export class CategoryError extends BaseError {
-<<<<<<< HEAD
-  constructor(message: string, entityIdentifier?: string);
-  constructor(message: string, code?: string, recoverySuggestions?: string[]);
-  constructor(message: string, codeOrEntityIdentifier?: string, recoverySuggestions?: string[]) {
-    if (recoverySuggestions) {
-      // Old signature: (message, code, recoverySuggestions)
-      super(message, codeOrEntityIdentifier || "CATEGORY_ERROR", recoverySuggestions);
-    } else {
-      // New signature: (message, entityIdentifier?)
-      super(message, "CATEGORY_ERROR");
-    }
-=======
   constructor(message: string, recoverySuggestions?: string[]) {
     super(message, "CATEGORY_ERROR", recoverySuggestions);
->>>>>>> 4e9c00cb
   }
 }
 
@@ -35,11 +22,7 @@
  * Error thrown when category creation fails
  */
 export class CategoryCreationError extends BaseError {
-<<<<<<< HEAD
-  constructor(message: string, _entityIdentifier?: string) {
-=======
   constructor(message: string, _categoryName?: string) {
->>>>>>> 4e9c00cb
     super(message, "CATEGORY_CREATION_ERROR");
   }
 }
