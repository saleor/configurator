--- conflicted
+++ resolved
@@ -24,9 +24,6 @@
       parentId,
     });
 
-<<<<<<< HEAD
-    const category = await this.repository.createCategory(input, parentId);
-=======
     // Extract only the basic category fields for repository call
     // (subcategories are handled by recursive bootstrapping)
     const categoryInput: RepositoryCategoryInput = {
@@ -35,7 +32,6 @@
     };
 
     const category = await this.repository.createCategory(categoryInput, parentId);
->>>>>>> 0f801161
 
     logger.debug("Created category", {
       id: category.id,
