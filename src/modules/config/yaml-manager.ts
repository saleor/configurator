import { readFile, writeFile } from "node:fs/promises";
import { parse, stringify } from "yaml";
import { ZodError } from "zod";
import { ZodValidationError } from "../../lib/errors/zod";
import { logger } from "../../lib/logger";
import { ConfigurationValidationError } from "../../core/diff/errors";
import { configSchema, type SaleorConfig } from "./schema/schema";
import { EntityNotFoundError } from "./errors";

export interface FileSystem {
  readFile(path: string, encoding: string): Promise<string>;
  writeFile(path: string, data: string): Promise<void>;
}

export class NodeFileSystem implements FileSystem {
  async readFile(path: string, encoding: BufferEncoding): Promise<string> {
    return readFile(path, encoding);
  }

  async writeFile(path: string, data: string): Promise<void> {
    return writeFile(path, data);
  }
}

export interface ConfigurationStorage {
  save(config: SaleorConfig): Promise<void>;
  load(): Promise<SaleorConfig>;
}

export const DEFAULT_CONFIG_PATH = "config.yml";

export class YamlConfigurationManager implements ConfigurationStorage {
  constructor(
    private readonly configPath: string = DEFAULT_CONFIG_PATH,
    private readonly fs: FileSystem = new NodeFileSystem()
  ) {
    logger.debug("Initializing YamlConfigurationManager", { configPath });
  }

  async save(config: SaleorConfig) {
    logger.info(`Saving configuration to ${this.configPath}`);
    try {
      const yml = stringify(config);
      await this.fs.writeFile(this.configPath, yml);
      logger.debug("Saved configuration", { config });
    } catch (error) {
      logger.error("Failed to save configuration", {
        error,
        path: this.configPath,
      });
      throw error;
    }
  }

  async load(): Promise<SaleorConfig> {
    logger.debug("Loading configuration");
    try {
      const yml = await this.fs.readFile(this.configPath, "utf-8");
      const rawConfig = parse(yml);
      logger.debug("Raw YAML configuration", { rawConfig });

      const { success, data, error } = configSchema.safeParse(rawConfig);

      logger.debug("Parsed configuration", { data });

      if (!success) {
<<<<<<< HEAD
        const validationErrors = error.errors.map((issue) => ({
          path: issue.path?.length ? issue.path.join(".") : "root",
          message: issue.message,
        }));

        const errorSummary = validationErrors
          .map((err) => `${err.path}: ${err.message}`)
          .join(", ");

        logger.warn("Configuration validation failed", {
          file: this.configPath,
          errorCount: validationErrors.length,
          summary: errorSummary,
=======
        const validationError = ZodValidationError.fromZodError(
          error,
          "Configuration file doesn't match the expected schema"
        );

        logger.error("Configuration validation failed", {
          errors: error.errors,
          path: this.configPath,
>>>>>>> f6b9848e
        });

        const validationError = new ConfigurationValidationError(
          `Configuration file has ${validationErrors.length} validation error${validationErrors.length > 1 ? "s" : ""}`,
          this.configPath,
          validationErrors
        );
        
        throw validationError;
      }

      logger.info(`Loaded configuration from ${this.configPath}`);
      logger.debug("Validated configuration", { config: data });
      return data;
    } catch (error) {
      if ((error as NodeJS.ErrnoException).code === "ENOENT") {
        logger.error("Configuration file not found", { path: this.configPath });
        throw new EntityNotFoundError(
          `Configuration file not found: ${this.configPath}`
        );
      }

      throw error;
    }
  }
}<|MERGE_RESOLUTION|>--- conflicted
+++ resolved
@@ -64,21 +64,6 @@
       logger.debug("Parsed configuration", { data });
 
       if (!success) {
-<<<<<<< HEAD
-        const validationErrors = error.errors.map((issue) => ({
-          path: issue.path?.length ? issue.path.join(".") : "root",
-          message: issue.message,
-        }));
-
-        const errorSummary = validationErrors
-          .map((err) => `${err.path}: ${err.message}`)
-          .join(", ");
-
-        logger.warn("Configuration validation failed", {
-          file: this.configPath,
-          errorCount: validationErrors.length,
-          summary: errorSummary,
-=======
         const validationError = ZodValidationError.fromZodError(
           error,
           "Configuration file doesn't match the expected schema"
@@ -87,15 +72,7 @@
         logger.error("Configuration validation failed", {
           errors: error.errors,
           path: this.configPath,
->>>>>>> f6b9848e
         });
-
-        const validationError = new ConfigurationValidationError(
-          `Configuration file has ${validationErrors.length} validation error${validationErrors.length > 1 ? "s" : ""}`,
-          this.configPath,
-          validationErrors
-        );
-        
         throw validationError;
       }
 
