import type { Client } from "@urql/core";
import { graphql, type ResultOf } from "gql.tada";
import { GraphQLError } from "../../lib/errors/graphql";

const getConfigQuery = graphql(`
  query GetConfig {
    shop {
      defaultMailSenderName
      defaultMailSenderAddress
      displayGrossPrices
      enableAccountConfirmationByEmail
      limitQuantityPerCheckout
      trackInventoryByDefault
      reserveStockDurationAnonymousUser
      reserveStockDurationAuthenticatedUser
      defaultDigitalMaxDownloads
      defaultDigitalUrlValidDays
      defaultWeightUnit
      allowLoginWithoutConfirmation
    }
    channels {
      id
      name
      currencyCode
      defaultCountry {
        code
      }
      slug
      checkoutSettings {
        useLegacyErrorFlow
        automaticallyCompleteFullyPaidCheckouts
      }
      paymentSettings {
        defaultTransactionFlowStrategy
      }
      stockSettings {
        allocationStrategy
      }
      orderSettings {
        automaticallyConfirmAllNewOrders
        automaticallyFulfillNonShippableGiftCard
        expireOrdersAfter
        deleteExpiredOrdersAfter
        markAsPaidStrategy
        allowUnpaidOrders
        includeDraftOrderInVoucherUsage
      }
    }
    productTypes(first: 50) {
      edges {
        node {
          id
          name
          isShippingRequired
          productAttributes {
            id
            name
            type
            inputType
            choices(first: 10) {
              edges {
                node {
                  name
                }
              }
            }
          }
          assignedVariantAttributes {
            attribute {
              id
              name
              type
              inputType
              choices(first: 10) {
                edges {
                  node {
                    name
                  }
                }
              }
            }
          }
        }
      }
    }
    pageTypes(first: 50) {
      edges {
        node {
          id
          name
          attributes {
            id
            name
            type
            inputType
            choices(first: 10) {
              edges {
                node {
                  name
                }
              }
            }
          }
        }
      }
    }
    categories(first: 50) {
      edges {
        node {
          id
          name
          slug
          level
          parent {
            id
            slug
          }
        }
      }
    }
<<<<<<< HEAD
    products(first: 100) {
      edges {
        node {
          id
          name
          slug
          description
          productType {
            id
            name
          }
          category {
            id
            name
            slug
          }
          defaultVariant {
            id
          }
          attributes {
            attribute {
              id
              name
              slug
              type
              inputType
            }
            values {
              id
              name
              slug
              reference
              file {
                url
              }
              richText
              plainText
              boolean
              date
              dateTime
              value
            }
          }
          channelListings {
            channel {
              id
              slug
            }
            isPublished
            publicationDate
            visibleInListings
            availableForPurchaseAt
          }
          variants {
            id
            name
            sku
            weight {
              unit
              value
            }
            attributes {
              attribute {
                id
                name
                slug
                type
                inputType
              }
              values {
                id
                name
                slug
                reference
                file {
                  url
                }
                richText
                plainText
                boolean
                date
                dateTime
                value
              }
            }
            channelListings {
              channel {
                id
                slug
              }
              price {
                currency
                amount
              }
              costPrice {
                currency
                amount
              }
              preorderThreshold {
                quantity
              }
            }
          }
        }
      }
    }
    warehouses(first: 100) {
=======
    warehouses(first: 50) {
>>>>>>> 4e9c00cb
      edges {
        node {
          id
          name
          slug
          email
          isPrivate
          clickAndCollectOption
          address {
            streetAddress1
            streetAddress2
            city
            cityArea
            postalCode
            country {
              code
            }
            countryArea
            companyName
            phone
          }
          shippingZones(first: 50) {
            edges {
              node {
                id
                name
              }
            }
          }
        }
      }
    }
    shippingZones(first: 50) {
      edges {
        node {
          id
          name
          default
          description
          countries {
            code
          }
          channels {
            id
            slug
          }
          warehouses {
            id
            slug
          }
          shippingMethods {
            id
            name
            description
            type
            maximumDeliveryDays
            minimumDeliveryDays
            maximumOrderWeight {
              unit
              value
            }
            minimumOrderWeight {
              unit
              value
            }
            channelListings {
              channel {
                slug
              }
              price {
                amount
                currency
              }
              maximumOrderPrice {
                amount
                currency
              }
              minimumOrderPrice {
                amount
                currency
              }
            }
          }
        }
      }
    }
    taxClasses(first: 50) {
      edges {
        node {
          id
          name
          countries {
            country {
              code
            }
            rate
            taxClass {
              id
              name
            }
          }
        }
      }
    }
    collections(first: 50) {
      edges {
        node {
          id
          name
          slug
          description
          backgroundImage {
            url
            alt
          }
          products(first: 20) {
            edges {
              node {
                id
                slug
                name
              }
            }
          }
          channelListings {
            id
            isPublished
            publishedAt
            channel {
              id
              slug
              name
            }
          }
        }
      }
    }
    menus(first: 50) {
      edges {
        node {
          id
          name
          slug
          items {
            id
            name
            menu {
              id
            }
            parent {
              id
              name
            }
            category {
              id
              slug
              name
            }
            collection {
              id
              slug
              name
            }
            page {
              id
              slug
              title
            }
            level
            children {
              id
              name
              url
              category {
                id
                slug
              }
              collection {
                id
                slug
              }
              page {
                id
                slug
              }
            }
            url
          }
        }
      }
    }
    pages(first: 50) {
      edges {
        node {
          id
          title
          slug
          content
          isPublished
          publishedAt
          pageType {
            id
            name
            attributes {
              id
              name
              type
              inputType
              choices(first: 10) {
                edges {
                  node {
                    name
                  }
                }
              }
            }
          }
          attributes {
            attribute {
              id
              slug
              name
              type
              inputType
            }
            values {
              id
              name
              slug
              value
            }
          }
        }
      }
    }
  }
`);

export type RawSaleorConfig = ResultOf<typeof getConfigQuery>;

export interface ConfigurationOperations {
  fetchConfig(): Promise<RawSaleorConfig>;
}

export class ConfigurationRepository implements ConfigurationOperations {
  constructor(private client: Client) {}

  async fetchConfig() {
    const result = await this.client.query(getConfigQuery, {});

    if (result.error) {
      throw GraphQLError.fromCombinedError("Failed to fetch config", result.error);
    }

    if (!result.data) {
      throw new GraphQLError("Failed to fetch config: No data returned from GraphQL query");
    }

    return result.data;
  }
}<|MERGE_RESOLUTION|>--- conflicted
+++ resolved
@@ -118,117 +118,7 @@
         }
       }
     }
-<<<<<<< HEAD
-    products(first: 100) {
-      edges {
-        node {
-          id
-          name
-          slug
-          description
-          productType {
-            id
-            name
-          }
-          category {
-            id
-            name
-            slug
-          }
-          defaultVariant {
-            id
-          }
-          attributes {
-            attribute {
-              id
-              name
-              slug
-              type
-              inputType
-            }
-            values {
-              id
-              name
-              slug
-              reference
-              file {
-                url
-              }
-              richText
-              plainText
-              boolean
-              date
-              dateTime
-              value
-            }
-          }
-          channelListings {
-            channel {
-              id
-              slug
-            }
-            isPublished
-            publicationDate
-            visibleInListings
-            availableForPurchaseAt
-          }
-          variants {
-            id
-            name
-            sku
-            weight {
-              unit
-              value
-            }
-            attributes {
-              attribute {
-                id
-                name
-                slug
-                type
-                inputType
-              }
-              values {
-                id
-                name
-                slug
-                reference
-                file {
-                  url
-                }
-                richText
-                plainText
-                boolean
-                date
-                dateTime
-                value
-              }
-            }
-            channelListings {
-              channel {
-                id
-                slug
-              }
-              price {
-                currency
-                amount
-              }
-              costPrice {
-                currency
-                amount
-              }
-              preorderThreshold {
-                quantity
-              }
-            }
-          }
-        }
-      }
-    }
-    warehouses(first: 100) {
-=======
     warehouses(first: 50) {
->>>>>>> 4e9c00cb
       edges {
         node {
           id
