--- conflicted
+++ resolved
@@ -11,15 +11,10 @@
   CollectionInput,
   CountryCode,
   CurrencyCode,
-<<<<<<< HEAD
-  ProductInput,
-=======
   MenuInput,
   ModelInput,
   ModelTypeInput,
->>>>>>> 4e9c00cb
   ProductTypeInput,
-  ProductVariantInput,
   SaleorConfig,
   ShippingZoneInput,
   TaxClassInput,
@@ -37,11 +32,7 @@
 interface TaxClassCountryRateType {
   country: { code: string };
   rate: number;
-<<<<<<< HEAD
-  taxClass?: { id: string } | null;
-=======
   taxClass: { id: string; name: string } | null;
->>>>>>> 4e9c00cb
 }
 
 import type { ConfigurationStorage } from "./yaml-manager";
@@ -148,16 +139,10 @@
     }
 
     if (this.isReferenceAttribute(attribute.inputType)) {
-      // Default entityType to PRODUCT if not specified in the raw data
-      const entityType = attribute.entityType || "PRODUCT";
       return {
         name: attribute.name,
         inputType: "REFERENCE" as const,
-<<<<<<< HEAD
-        entityType: entityType as "PAGE" | "PRODUCT" | "PRODUCT_VARIANT",
-=======
         entityType: attribute.entityType || "PRODUCT",
->>>>>>> 4e9c00cb
         type: attributeType,
       };
     }
@@ -270,167 +255,6 @@
     return tree;
   }
 
-  private mapProducts(rawProducts: RawSaleorConfig["products"]): SaleorConfig["products"] {
-    if (!rawProducts?.edges) {
-      return [];
-    }
-
-    return rawProducts.edges
-      .map((edge) => edge.node)
-      .filter(Boolean)
-      .map((product) => {
-        // Map basic product information with required variants field
-        const mappedProduct: ProductInput = {
-          name: product.name,
-          slug: product.slug,
-          productType: product.productType.name,
-          category: product.category?.slug || "",
-          variants: [], // Initialize with empty array, will be populated below
-        };
-
-        // Map product attributes
-        if (product.attributes && product.attributes.length > 0) {
-          const attributes: Record<string, string | string[]> = {};
-
-          for (const attr of product.attributes) {
-            const attributeName = attr.attribute.name;
-            const values = attr.values || [];
-
-            if (!attributeName || values.length === 0) continue;
-
-            // Handle different attribute types
-            if (attr.attribute.inputType === "MULTISELECT" && values.length > 1) {
-              // Multi-value attribute
-              attributes[attributeName] = values
-                .map((v) => v?.name || v?.slug || v?.value || "")
-                .filter(Boolean);
-            } else if (values.length === 1) {
-              // Single value attribute
-              const value = values[0];
-              if (value) {
-                let stringValue: string | null = null;
-                if (value.name && typeof value.name === "string") stringValue = value.name;
-                else if (value.slug && typeof value.slug === "string") stringValue = value.slug;
-                else if (value.plainText && typeof value.plainText === "string")
-                  stringValue = value.plainText;
-                else if (value.richText && typeof value.richText === "string")
-                  stringValue = value.richText;
-                else if (value.boolean !== null && value.boolean !== undefined)
-                  stringValue = String(value.boolean);
-                else if (value.date && typeof value.date === "string") stringValue = value.date;
-                else if (value.dateTime && typeof value.dateTime === "string")
-                  stringValue = value.dateTime;
-                else if (typeof value.reference === "string") stringValue = value.reference;
-                else if (value.value && typeof value.value === "string") stringValue = value.value;
-                if (stringValue) {
-                  attributes[attributeName] = stringValue;
-                }
-              }
-            }
-          }
-
-          if (Object.keys(attributes).length > 0) {
-            mappedProduct.attributes = attributes;
-          }
-        }
-
-        // Map channel listings
-        if (product.channelListings && product.channelListings.length > 0) {
-          mappedProduct.channelListings = product.channelListings.map((listing) => {
-            type ChannelListing = {
-              channel: string;
-              isPublished: boolean;
-              visibleInListings: boolean;
-              availableForPurchase?: string;
-              publishedAt?: string;
-            };
-            const channelListing: ChannelListing = {
-              channel: listing.channel.slug,
-              isPublished: listing.isPublished ?? true,
-              visibleInListings: listing.visibleInListings ?? true,
-            };
-
-            if (listing.availableForPurchaseAt) {
-              channelListing.availableForPurchase = String(listing.availableForPurchaseAt);
-            }
-            if (listing.publicationDate) {
-              channelListing.publishedAt = String(listing.publicationDate);
-            }
-
-            return channelListing;
-          });
-        }
-
-        // Map variants
-        if (product.variants && product.variants.length > 0) {
-          mappedProduct.variants = product.variants.map((variant) => {
-            const mappedVariant: ProductVariantInput = {
-              name: variant.name || product.name, // Use variant name or fallback to product name
-              sku: variant.sku || "",
-            };
-
-            // Add weight if present
-            if (variant.weight?.value) {
-              mappedVariant.weight = variant.weight.value;
-            }
-
-            // Map variant attributes
-            if (variant.attributes && variant.attributes.length > 0) {
-              const variantAttributes: Record<string, string | string[]> = {};
-
-              for (const attr of variant.attributes) {
-                const attributeName = attr.attribute.name;
-                const values = attr.values || [];
-
-                if (!attributeName || values.length === 0) continue;
-
-                if (attr.attribute.inputType === "MULTISELECT" && values.length > 1) {
-                  variantAttributes[attributeName] = values
-                    .map((v) => v?.name || v?.slug || v?.value || "")
-                    .filter(Boolean);
-                } else if (values.length === 1) {
-                  const value = values[0];
-                  if (value) {
-                    let stringValue: string | null = null;
-                    if (value.name && typeof value.name === "string") stringValue = value.name;
-                    else if (value.slug && typeof value.slug === "string") stringValue = value.slug;
-                    else if (value.plainText && typeof value.plainText === "string")
-                      stringValue = value.plainText;
-                    else if (value.boolean !== null && value.boolean !== undefined)
-                      stringValue = String(value.boolean);
-                    else if (value.value && typeof value.value === "string")
-                      stringValue = value.value;
-                    if (stringValue) {
-                      variantAttributes[attributeName] = stringValue;
-                    }
-                  }
-                }
-              }
-
-              if (Object.keys(variantAttributes).length > 0) {
-                mappedVariant.attributes = variantAttributes;
-              }
-            }
-
-            // Map variant channel listings
-            if (variant.channelListings && variant.channelListings.length > 0) {
-              mappedVariant.channelListings = variant.channelListings.map((listing) => {
-                return {
-                  channel: listing.channel.slug,
-                  price: listing.price?.amount || 0, // Default to 0 if no price
-                  ...(listing.costPrice?.amount && { costPrice: listing.costPrice.amount }),
-                };
-              });
-            }
-
-            return mappedVariant;
-          });
-        }
-
-        return mappedProduct;
-      });
-  }
-
   private mapWarehouses(rawWarehouses: RawSaleorConfig["warehouses"]): WarehouseInput[] {
     if (!rawWarehouses?.edges) {
       return [];
@@ -461,11 +285,7 @@
       }));
   }
 
-<<<<<<< HEAD
-  private mapTaxClasses(taxClasses: TaxClassType[]): TaxClassInput[] {
-=======
   private mapTaxClasses(taxClasses: readonly TaxClassType[]): TaxClassInput[] {
->>>>>>> 4e9c00cb
     return taxClasses.map((edge) => {
       const taxClass = edge.node;
 
@@ -667,10 +487,6 @@
       config.categories = this.mapCategories(rawConfig.categories);
     }
 
-    if (shouldIncludeSection("products", options)) {
-      config.products = this.mapProducts(rawConfig.products);
-    }
-
     if (shouldIncludeSection("warehouses", options)) {
       config.warehouses = this.mapWarehouses(rawConfig.warehouses);
     }
@@ -680,9 +496,7 @@
     }
 
     if (shouldIncludeSection("taxClasses", options)) {
-      config.taxClasses = this.mapTaxClasses(
-        rawConfig.taxClasses?.edges ? [...rawConfig.taxClasses.edges] : []
-      );
+      config.taxClasses = this.mapTaxClasses(rawConfig.taxClasses?.edges || []);
     }
 
     if (shouldIncludeSection("collections", options)) {
