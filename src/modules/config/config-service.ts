--- conflicted
+++ resolved
@@ -2,18 +2,8 @@
 import { object } from "../../lib/utils/object";
 import { UnsupportedInputTypeError } from "./errors";
 import type { ConfigurationOperations, RawSaleorConfig } from "./repository";
-<<<<<<< HEAD
 import type { AttributeInput, FullAttribute } from "./schema/attribute.schema";
-import type {
-  CountryCode,
-  CurrencyCode,
-  ProductTypeInput,
-  SaleorConfig,
-} from "./schema/schema";
-=======
-import type { FullAttribute } from "./schema/attribute.schema";
 import type { CountryCode, CurrencyCode, ProductTypeInput, SaleorConfig } from "./schema/schema";
->>>>>>> 10f42d93
 import type { ConfigurationStorage } from "./yaml-manager";
 
 export class ConfigurationService {
