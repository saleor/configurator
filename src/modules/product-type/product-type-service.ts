import { logger } from "../../lib/logger";
import type { AttributeService } from "../attribute/attribute-service";
import { isReferencedAttribute } from "../attribute/attribute-service";
<<<<<<< HEAD
import type {
  AttributeInput,
  SimpleAttribute,
} from "../config/schema/attribute.schema";
=======
import { DuplicateAttributeDefinitionError } from "../attribute/errors";
import type { AttributeInput, SimpleAttribute } from "../config/schema/attribute.schema";
>>>>>>> dd8bc5a3
import type { ProductTypeInput } from "../config/schema/schema";
import type { ProductType, ProductTypeOperations } from "./repository";

export class ProductTypeService {
  constructor(
    private repository: ProductTypeOperations,
    private attributeService: AttributeService
  ) {}

  private async upsert({
    name,
    isShippingRequired = false,
  }: {
    name: string;
    isShippingRequired?: boolean;
  }) {
    logger.debug("Looking up product type", { name });
    const existingProductType = await this.repository.getProductTypeByName(name);

    if (existingProductType) {
      logger.debug("Found existing product type", {
        id: existingProductType.id,
        name: existingProductType.name,
      });
      return existingProductType;
    }

    logger.debug("Creating new product type", { name, isShippingRequired });

    return this.repository.createProductType({
      name,
      kind: "NORMAL",
      hasVariants: true,
      isShippingRequired,
      taxClass: null,
    });
  }

  async updateProductType(productType: ProductType, input: ProductTypeInput) {
    logger.debug("Updating product type", {
      id: productType.id,
      name: input.name,
      input,
    });

    const { createdAttributes: createdProductAttrs, updatedAttributes: updatedProductAttrs } =
      await this.upsertAndAssignAttributes(
        productType,
        input.productAttributes?.map((a) => ({ ...a, type: "PRODUCT_TYPE" })) ?? [],
        "PRODUCT"
      );

    const { createdAttributes: createdVariantAttrs, updatedAttributes: updatedVariantAttrs } =
      await this.upsertAndAssignAttributes(
        productType,
        input.variantAttributes?.map((a) => ({ ...a, type: "PRODUCT_TYPE" })) ?? [],
        "VARIANT"
      );

    logger.debug("Product type update completed", {
      name: input.name,
      createdAttributes: createdProductAttrs.length + createdVariantAttrs.length,
      updatedAttributes: updatedProductAttrs.length + updatedVariantAttrs.length,
    });

    return productType;
  }

  private async getExistingAttributesToAssign(
    productType: ProductType,
    inputAttributes: AttributeInput[]
  ) {
    const existingAttributeNames = [
      ...(productType.productAttributes?.map((a) => a.name) ?? []),
      ...(productType.variantAttributes?.map((a) => a.name) ?? []),
    ].filter((name): name is string => name !== null);

    const referencedAttributeIds = await this.attributeService.resolveReferencedAttributes(
      inputAttributes,
      "PRODUCT_TYPE",
      existingAttributeNames
    );

    return referencedAttributeIds;
  }

  private async upsertAndAssignAttributes(
    productType: ProductType,
    inputAttributes: AttributeInput[],
    type: "PRODUCT" | "VARIANT"
  ) {
    const updatedAttributes = await this.updateAttributes(productType, inputAttributes);

    const createdAttributes = await this.createAttributes(productType, inputAttributes);

    const existingAttributeIdsToAssign = await this.getExistingAttributesToAssign(
      productType,
      inputAttributes
    );

    logger.debug("Existing attributes to assign", {
      inputAttributes,
      existingAttributeIdsToAssign: existingAttributeIdsToAssign.length,
      productTypeName: productType.name,
    });

    const attributeToAssignIds = [
      ...createdAttributes.map((a) => a.id),
      ...existingAttributeIdsToAssign,
    ];

    if (attributeToAssignIds.length > 0) {
      await this.repository.assignAttributesToProductType({
        productTypeId: productType.id,
        attributeIds: attributeToAssignIds,
        type,
      });
    }

    return { createdAttributes, updatedAttributes };
  }

  private async updateAttributes(productType: ProductType, inputAttributes: AttributeInput[]) {
    const updatedAttributes = [];

    const existingAttributeNames = productType.productAttributes?.map((attr) => attr.name) || [];

    const attributesToUpdate = inputAttributes.filter((a) => {
      // Exclude attributes that are referenced by slug, they are only meant to be assigned to the product type
      if (isReferencedAttribute(a)) {
        return false;
      }

      return existingAttributeNames.includes(a.name);
    }) as SimpleAttribute[];

    if (attributesToUpdate.length > 0) {
      logger.debug("Updating existing attributes", {
        count: attributesToUpdate.length,
      });
      const existingAttributes = await this.attributeService.repo.getAttributesByNames({
        names: attributesToUpdate.map((a) => a.name),
        type: "PRODUCT_TYPE",
      });
      if (existingAttributes) {
        for (const inputAttr of attributesToUpdate) {
          const existingAttr = existingAttributes.find((attr) => attr.name === inputAttr.name);
          if (existingAttr) {
            const updated = await this.attributeService.updateAttribute(
              { ...inputAttr, type: "PRODUCT_TYPE" },
              existingAttr
            );
            updatedAttributes.push(updated);
          }
        }
      }
    }
    return updatedAttributes;
  }

  private async createAttributes(productType: ProductType, inputAttributes: AttributeInput[]) {
    const existingProductAttributeNames =
      productType.productAttributes?.map((attr) => attr.name) || [];

    const existingVariantAttributeNames =
      productType.variantAttributes?.map((attr) => attr.name) || [];

    const attributesToProcess = inputAttributes.filter((a) => {
      // Exclude attributes that are referenced by slug, they are only meant to be assigned to the product type
      if (isReferencedAttribute(a)) {
        return false;
      }

      return (
        !existingProductAttributeNames.includes(a.name) &&
        !existingVariantAttributeNames.includes(a.name)
      );
    }) as SimpleAttribute[];

    const newAttributes = [];

    for (const attributeInput of attributesToProcess) {
      // Check if the attribute already exists globally
      const existingAttributes = await this.attributeService.repo.getAttributesByNames({
        names: [attributeInput.name],
        type: "PRODUCT_TYPE",
      });

      if (existingAttributes && existingAttributes.length > 0) {
        // Attribute exists globally from a previous deployment or another product type
        // We should reuse the existing attribute rather than trying to create a duplicate
        const existingAttribute = existingAttributes[0];
        
        logger.debug("Reusing existing global attribute", {
          attributeName: attributeInput.name,
          attributeId: existingAttribute.id,
          productTypeName: productType.name,
        });
        
        // Use the existing attribute
        newAttributes.push(existingAttribute);
        continue;
      }

      // Create the attribute since it doesn't exist
      const createdAttributes = await this.attributeService.bootstrapAttributes({
        attributeInputs: [
          {
            ...attributeInput,
            type: "PRODUCT_TYPE",
          },
        ],
      });

      const createdAttribute = createdAttributes[0];

      newAttributes.push(createdAttribute);
    }

    return newAttributes;
  }

  async bootstrapProductType(input: ProductTypeInput) {
    logger.debug("Bootstrapping product type", {
      name: input.name,
      isShippingRequired: input.isShippingRequired,
    });

    const productType = await this.upsert({
      name: input.name,
      isShippingRequired: input.isShippingRequired,
    });

    return this.updateProductType(productType, input);
  }
}<|MERGE_RESOLUTION|>--- conflicted
+++ resolved
@@ -1,15 +1,7 @@
 import { logger } from "../../lib/logger";
 import type { AttributeService } from "../attribute/attribute-service";
 import { isReferencedAttribute } from "../attribute/attribute-service";
-<<<<<<< HEAD
-import type {
-  AttributeInput,
-  SimpleAttribute,
-} from "../config/schema/attribute.schema";
-=======
-import { DuplicateAttributeDefinitionError } from "../attribute/errors";
 import type { AttributeInput, SimpleAttribute } from "../config/schema/attribute.schema";
->>>>>>> dd8bc5a3
 import type { ProductTypeInput } from "../config/schema/schema";
 import type { ProductType, ProductTypeOperations } from "./repository";
 
