--- conflicted
+++ resolved
@@ -1,21 +1,8 @@
 import { logger } from "../../lib/logger";
-<<<<<<< HEAD
+import { EntityNotFoundError } from "../config/errors";
 import type { ProductInput, ProductVariantInput } from "../config/schema/schema";
 import { AttributeResolver } from "./attribute-resolver";
 import type { Product, ProductOperations, ProductVariant } from "./repository";
-=======
-import { EntityNotFoundError } from "../config/errors";
-import type {
-  ProductInput,
-  ProductVariantInput,
-} from "../config/schema/schema";
-import type {
-  Attribute,
-  Product,
-  ProductOperations,
-  ProductVariant,
-} from "./repository";
->>>>>>> f6b9848e
 
 export class ProductService {
   private attributeResolver: AttributeResolver;
