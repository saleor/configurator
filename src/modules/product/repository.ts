import type { Client } from "@urql/core";
import { graphql, type ResultOf, type VariablesOf } from "gql.tada";
import { logger } from "../../lib/logger";

const createProductMutation = graphql(`
  mutation CreateProduct($input: ProductCreateInput!) {
    productCreate(input: $input) {
      product {
        id
        name
        slug
        description
        productType {
          id
          name
        }
        category {
          id
          name
        }
        channelListings {
          id
          channel {
            id
            name
          }
          isPublished
          visibleInListings
        }
      }
      errors {
        field
        message
      }
    }
  }
`);

export type ProductCreateInput = VariablesOf<typeof createProductMutation>["input"];

const updateProductMutation = graphql(`
  mutation UpdateProduct($id: ID!, $input: ProductInput!) {
    productUpdate(id: $id, input: $input) {
      product {
        id
        name
        slug
        description
        productType {
          id
          name
        }
        category {
          id
          name
        }
        channelListings {
          id
          channel {
            id
            name
          }
          isPublished
          visibleInListings
        }
      }
      errors {
        field
        message
      }
    }
  }
`);

export type ProductUpdateInput = VariablesOf<typeof updateProductMutation>["input"];

const createProductVariantMutation = graphql(`
  mutation CreateProductVariant($input: ProductVariantCreateInput!) {
    productVariantCreate(input: $input) {
      productVariant {
        id
        name
        sku
        weight {
          value
        }
        channelListings {
          id
          channel {
            id
            name
          }
          price {
            amount
          }
          costPrice {
            amount
          }
        }
      }
      errors {
        field
        message
      }
    }
  }
`);

export type ProductVariantCreateInput = VariablesOf<typeof createProductVariantMutation>["input"];
export type ProductVariantUpdateInput = VariablesOf<typeof updateProductVariantMutation>["input"];

// TODO: Add productChannelListingUpdate mutation in separate commit

const getProductByNameQuery = graphql(`
  query GetProductByName($name: String!) {
    products(filter: { search: $name }, first: 100) {
      edges {
        node {
          id
          name
          productType {
            id
            name
          }
          category {
            id
            name
          }
        }
      }
    }
  }
`);
const getProductBySlugQuery = graphql(`
  query GetProductBySlug($slug: String!) {
    products(filter: { slugs: [$slug] }, first: 1) {
      edges {
        node {
          id
          name
          slug
          productType {
            id
            name
          }
          category {
            id
            name
          }
        }
      }
    }
  }
`);

const getProductBySlugQuery = graphql(`
  query GetProductBySlug($slug: String!) {
    product(slug: $slug) {
      id
      name
      slug
      description
      productType {
        id
        name
      }
      category {
        id
        name
        slug
      }
      defaultVariant {
        id
      }
      variants {
        id
        sku
        name
      }
    }
  }
`);

const getProductTypeByNameQuery = graphql(`
  query GetProductTypeByName($name: String!) {
    productTypes(filter: { search: $name }, first: 100) {
      edges {
        node {
          id
          name
        }
      }
    }
  }
`);

const getCategoryByNameQuery = graphql(`
  query GetCategoryByName($name: String!) {
    categories(filter: { search: $name }, first: 100) {
      edges {
        node {
          id
          name
          slug
        }
      }
    }
  }
`);

const getCategoryBySlugQuery = graphql(`
  query GetCategoryBySlug($slug: String!) {
    categories(filter: { slugs: [$slug] }, first: 100) {
      edges {
        node {
          id
          name
          slug
          parent {
            id
            name
            slug
          }
        }
      }
    }
  }
`);

const getAttributeByNameQuery = graphql(`
  query GetAttributeByName($name: String!) {
    attributes(filter: { search: $name }, first: 100) {
      edges {
        node {
          id
          name
          inputType
          choices {
            edges {
              node {
                id
                name
                value
              }
            }
          }
        }
      }
    }
  }
`);

const getProductVariantBySkuQuery = graphql(`
  query GetProductVariantBySku($skus: [String!]!) {
    productVariants(filter: { sku: $skus }, first: 1) {
      edges {
        node {
          id
          name
          sku
          weight {
            value
          }
          channelListings {
            id
            channel {
              id
              name
            }
            price {
              amount
            }
            costPrice {
              amount
            }
          }
        }
      }
    }
  }
`);

const updateProductVariantMutation = graphql(`
  mutation UpdateProductVariant($id: ID!, $input: ProductVariantInput!) {
    productVariantUpdate(id: $id, input: $input) {
      productVariant {
        id
        name
        sku
        weight {
          value
        }
        channelListings {
          id
          channel {
            id
            name
          }
          price {
            amount
          }
          costPrice {
            amount
          }
        }
      }
      errors {
        field
        message
      }
    }
  }
`);

const getChannelBySlugQuery = graphql(`
  query GetChannelBySlug($slug: String!) {
    channels(first: 100) {
      edges {
        node {
          id
          name
          slug
          currencyCode
        }
      }
    }
  }
`);

const productChannelListingUpdateMutation = graphql(`
  mutation ProductChannelListingUpdate($id: ID!, $input: ProductChannelListingUpdateInput!) {
    productChannelListingUpdate(id: $id, input: $input) {
      product {
        id
        name
        slug
        description
        productType {
          id
          name
        }
        category {
          id
          name
        }
        channelListings {
          id
          channel {
            id
            slug
          }
          isPublished
          visibleInListings
          publishedAt
        }
      }
      errors {
        field
        message
      }
    }
  }
`);

const productVariantChannelListingUpdateMutation = graphql(`
  mutation ProductVariantChannelListingUpdate($id: ID!, $input: [ProductVariantChannelListingAddInput!]!) {
    productVariantChannelListingUpdate(id: $id, input: $input) {
      productVariant {
        id
        name
        sku
        channelListings {
          id
          channel {
            id
            slug
          }
          price {
            amount
          }
          costPrice {
            amount
          }
        }
      }
      errors {
        field
        message
      }
    }
  }
`);

export type Product = NonNullable<
  NonNullable<ResultOf<typeof getProductByNameQuery>["products"]>["edges"]
>[number]["node"];

export type ProductWithSlug = NonNullable<ResultOf<typeof getProductBySlugQuery>["product"]>;

export type ProductVariant = NonNullable<
  NonNullable<
    ResultOf<typeof createProductVariantMutation>["productVariantCreate"]
  >["productVariant"]
>;

export type ProductVariantWithChannelListings = NonNullable<
  NonNullable<
    ResultOf<
      typeof productVariantChannelListingUpdateMutation
    >["productVariantChannelListingUpdate"]
  >["productVariant"]
>;

export type ProductChannelListingUpdateInput = VariablesOf<
  typeof productChannelListingUpdateMutation
>["input"];

export type ProductVariantChannelListingAddInput = VariablesOf<
  typeof productVariantChannelListingUpdateMutation
>["input"][number];

<<<<<<< HEAD
=======
// Extract Channel type from query result using any to bypass type issues
>>>>>>> 4e9c00cb
export type Channel = {
  id: string;
  name: string;
  slug: string;
<<<<<<< HEAD
  currencyCode: string;
=======
  currencyCode?: string;
>>>>>>> 4e9c00cb
};

export interface ProductOperations {
  createProduct(input: ProductCreateInput): Promise<Product>;
  updateProduct(id: string, input: ProductUpdateInput): Promise<Product>;
  createProductVariant(input: ProductVariantCreateInput): Promise<ProductVariant>;
  updateProductVariant(id: string, input: ProductVariantUpdateInput): Promise<ProductVariant>;
  getProductByName(name: string): Promise<Product | null | undefined>;
<<<<<<< HEAD
  getProductBySlug(slug: string): Promise<ProductWithSlug | null>;
=======
  getProductBySlug(slug: string): Promise<Product | null | undefined>;
>>>>>>> 4e9c00cb
  getProductVariantBySku(sku: string): Promise<ProductVariant | null>;
  getProductTypeByName(name: string): Promise<{ id: string; name: string } | null>;
  getCategoryByName(name: string): Promise<{ id: string; name: string } | null>;
  getCategoryBySlug(slug: string): Promise<{ id: string; name: string; slug: string } | null>;
  getCategoryByPath(path: string): Promise<{ id: string; name: string } | null>;
  getAttributeByName(name: string): Promise<Attribute | null>;
  getChannelBySlug(slug: string): Promise<Channel | null>;
  updateProductChannelListings(
    id: string,
    input: ProductChannelListingUpdateInput
  ): Promise<Product | null>;
  updateProductVariantChannelListings(
    id: string,
    input: ProductVariantChannelListingAddInput[]
  ): Promise<ProductVariantWithChannelListings | null>;
}

export type Attribute = NonNullable<
  NonNullable<ResultOf<typeof getAttributeByNameQuery>["attributes"]>["edges"]
>[number]["node"];

export class ProductRepository implements ProductOperations {
  constructor(private client: Client) {}

  async createProduct(input: ProductCreateInput): Promise<Product> {
    logger.debug("Creating product", { name: input.name, input });

    const result = await this.client.mutation(createProductMutation, {
      input,
    });

    if (result.error) {
      throw result.error;
    }

    if (!result.data?.productCreate?.product) {
      const businessErrors = result.data?.productCreate?.errors;
      if (businessErrors && businessErrors.length > 0) {
        const errorMessage = businessErrors.map(e => e.message).join(", ");
        throw new Error(`Failed to create product: ${errorMessage}`);
      }
      throw new Error(`Failed to create product: Unknown error`);
    }

    const product = result.data.productCreate.product;
    logger.debug("Product created", { id: product.id, name: product.name });
    
    return product;
  }

  async updateProduct(id: string, input: ProductUpdateInput): Promise<Product> {
    logger.debug("Updating product", { id, input });

    const result = await this.client.mutation(updateProductMutation, {
      id,
      input,
    });

    if (result.error) {
      throw result.error;
    }

    if (!result.data?.productUpdate?.product) {
      const businessErrors = result.data?.productUpdate?.errors;
      if (businessErrors && businessErrors.length > 0) {
        const errorMessage = businessErrors.map(e => e.message).join(", ");
        throw new Error(`Failed to update product: ${errorMessage}`);
      }
      throw new Error(`Failed to update product: Unknown error`);
    }

    const product = result.data.productUpdate.product;
    logger.debug("Product updated", { id: product.id, name: product.name });

    return product;
  }

  async createProductVariant(input: ProductVariantCreateInput): Promise<ProductVariant> {
    logger.debug("Creating product variant", {
      productId: input.product,
      name: input.name,
      sku: input.sku,
    });

    const result = await this.client.mutation(createProductVariantMutation, {
      input,
    });

    if (result.error) {
      throw result.error;
    }

    if (!result.data?.productVariantCreate?.productVariant) {
      const businessErrors = result.data?.productVariantCreate?.errors;
      if (businessErrors && businessErrors.length > 0) {
        const errorMessage = businessErrors.map(e => e.message).join(", ");
        throw new Error(`Failed to create product variant: ${errorMessage}`);
      }
      throw new Error(`Failed to create product variant: Unknown error`);
    }

    const variant = result.data.productVariantCreate.productVariant;
    logger.debug("Product variant created", { id: variant.id, name: variant.name, sku: variant.sku });

    return variant;
  }

  async updateProductVariant(
    id: string,
    input: ProductVariantUpdateInput
  ): Promise<ProductVariant> {
    logger.debug("Updating product variant", { variantId: id, input });

    const result = await this.client.mutation(updateProductVariantMutation, {
      id,
      input,
    });

    if (result.error) {
      throw result.error;
    }

    if (!result.data?.productVariantUpdate?.productVariant) {
      const businessErrors = result.data?.productVariantUpdate?.errors;
      if (businessErrors && businessErrors.length > 0) {
        const errorMessage = businessErrors.map(e => e.message).join(", ");
        throw new Error(`Failed to update product variant: ${errorMessage}`);
      }
      throw new Error(`Failed to update product variant: Unknown error`);
    }

    const variant = result.data.productVariantUpdate.productVariant;
    logger.debug("Product variant updated", { id: variant.id, name: variant.name, sku: variant.sku });

    return variant;
  }

  async getProductVariantBySku(sku: string): Promise<ProductVariant | null> {
    logger.debug("Looking up product variant by SKU", { sku });

    const result = await this.client.query(getProductVariantBySkuQuery, {
      skus: [sku],
    });

    logger.debug("Variant query result", {
      variantCount: result.data?.productVariants?.edges?.length || 0,
      error: result.error?.message,
    });

    const variant = result.data?.productVariants?.edges?.[0]?.node;

    if (variant) {
      logger.debug("Found existing variant", {
        id: variant.id,
        sku: variant.sku,
      });
    } else {
      logger.debug("No variant found with SKU", {
        sku,
        totalVariants: result.data?.productVariants?.edges?.length || 0,
        allVariantSkus: result.data?.productVariants?.edges?.map((edge) => edge.node.sku) || [],
      });
    }

    return variant || null;
  }

  async getProductByName(name: string): Promise<Product | null | undefined> {
    const result = await this.client.query(getProductByNameQuery, { name });

    // Find exact match among search results to prevent duplicate creation
    const exactMatch = result.data?.products?.edges?.find((edge) => edge.node?.name === name);

    return exactMatch?.node;
  }

<<<<<<< HEAD
  async getProductBySlug(slug: string): Promise<ProductWithSlug | null> {
    const result = await this.client.query(getProductBySlugQuery, { slug });

    if (result.error) {
      throw result.error;
    }

    return result.data?.product || null;
=======
  async getProductBySlug(slug: string): Promise<Product | null | undefined> {
    logger.debug("Looking up product by slug", { slug });

    const result = await this.client.query(getProductBySlugQuery, { slug });

    logger.debug("Product slug query result", {
      productCount: result.data?.products?.edges?.length || 0,
      error: result.error?.message,
    });

    const product = result.data?.products?.edges?.[0]?.node;

    if (product) {
      logger.debug("Found existing product", {
        id: product.id,
        slug: product.slug,
        name: product.name,
      });
    } else {
      logger.debug("No product found with slug", { slug });
    }

    return product || null;
>>>>>>> 4e9c00cb
  }

  async getProductTypeByName(name: string): Promise<{ id: string; name: string } | null> {
    const result = await this.client.query(getProductTypeByNameQuery, { name });

    // Find exact match among search results to prevent duplicate creation
    const exactMatch = result.data?.productTypes?.edges?.find((edge) => edge.node?.name === name);

    return exactMatch?.node || null;
  }

  async getCategoryByName(name: string): Promise<{ id: string; name: string } | null> {
    const result = await this.client.query(getCategoryByNameQuery, { name });

    // Find exact match among search results to prevent duplicate creation
    const exactMatch = result.data?.categories?.edges?.find((edge) => edge.node?.name === name);

    return exactMatch?.node || null;
  }

  async getCategoryBySlug(slug: string): Promise<{ id: string; name: string; slug: string } | null> {
    logger.debug("Looking up category by slug", { slug });

    const result = await this.client.query(getCategoryBySlugQuery, { slug });

    // Find exact match among all categories by slug
    const exactMatch = result.data?.categories?.edges?.find((edge) => edge.node?.slug === slug);
    const category = exactMatch?.node;

    if (category) {
      logger.debug("Found category by slug", {
        id: category.id,
        name: category.name,
        slug: category.slug,
      });
    } else {
      logger.debug("No category found with slug", { slug });
    }

    return category || null;
  }

  async getCategoryByPath(path: string): Promise<{ id: string; name: string } | null> {
    logger.debug("Resolving category path", { path });

    const parts = path.split("/");

    if (parts.length === 1) {
      // Simple category lookup by slug (as per schema requirement)
      return this.getCategoryBySlug(parts[0]);
    }

    // For nested categories, try to resolve by hierarchical path
    return this.resolveCategoryHierarchy(parts);
  }

  private async resolveCategoryHierarchy(slugParts: string[]): Promise<{ id: string; name: string } | null> {
    const path = slugParts.join("/");
    
    // First, try to find the final category slug directly
    const finalCategorySlug = slugParts[slugParts.length - 1];
    const categoryBySlug = await this.getCategoryBySlug(finalCategorySlug);
    
    if (!categoryBySlug) {
      logger.warn("Category not found by final slug", {
        path,
        finalSlug: finalCategorySlug,
      });
      return null;
    }

    // For now, return the found category
    // TODO: Add full hierarchy verification by checking parent chain
    logger.debug("Found category by final slug", {
      path,
      foundCategory: { id: categoryBySlug.id, name: categoryBySlug.name, slug: categoryBySlug.slug }
    });
    
    if (slugParts.length > 1) {
      logger.info("Hierarchical path resolution simplified", {
        path,
        resolvedSlug: finalCategorySlug,
        note: "Full hierarchy verification will be added in future enhancement"
      });
    }

    return categoryBySlug;
  }

  async getAttributeByName(name: string): Promise<Attribute | null> {
    logger.debug("Looking up attribute by name", { name });

    const result = await this.client.query(getAttributeByNameQuery, { name });

    // Find exact match among search results to prevent duplicate creation
    const exactMatch = result.data?.attributes?.edges?.find((edge) => edge.node?.name === name);
    const attribute = exactMatch?.node;

    if (attribute) {
      logger.debug("Found attribute", {
        id: attribute.id,
        name: attribute.name,
      });
    } else {
      logger.debug("No attribute found", { name });
    }

    return attribute || null;
  }

  async getChannelBySlug(slug: string): Promise<Channel | null> {
    logger.debug("Looking up channel by slug", { slug });

    const result = await this.client.query(getChannelBySlugQuery, { slug });

    // Find exact match among search results
<<<<<<< HEAD
    type ChannelEdge = {
      node?: {
        id: string;
        name: string;
        slug: string;
        currencyCode: string;
      } | null;
    };
    const channelData = result.data?.channels as { edges?: ChannelEdge[] } | undefined;
    const edges = channelData?.edges;
    const exactMatch = edges?.find((edge) => edge.node?.slug === slug);
=======
    // Use any to bypass gql.tada typing issues with channels.edges
    // biome-ignore lint/suspicious/noExplicitAny: GraphQL typing workaround
    const channels = result.data?.channels as any;
    // biome-ignore lint/suspicious/noExplicitAny: GraphQL typing workaround
    const exactMatch = channels?.edges?.find((edge: any) => edge.node?.slug === slug);
>>>>>>> 4e9c00cb

    const channel = exactMatch?.node;

    if (channel) {
      logger.debug("Found channel", {
        id: channel.id,
        slug: channel.slug,
        name: channel.name,
      });
    } else {
      logger.debug("No channel found with slug", { slug });
    }

    return channel || null;
  }

  async updateProductChannelListings(
    id: string,
    input: ProductChannelListingUpdateInput
  ): Promise<Product | null> {
    logger.debug("Updating product channel listings", { productId: id, input });

    const result = await this.client.mutation(productChannelListingUpdateMutation, {
      id,
      input,
    });

    if (result.error) {
      throw result.error;
    }

    if (!result.data?.productChannelListingUpdate?.product) {
      const businessErrors = result.data?.productChannelListingUpdate?.errors;
      if (businessErrors && businessErrors.length > 0) {
        const errorMessage = businessErrors.map(e => e.message).join(", ");
        throw new Error(`Failed to update product channel listings: ${errorMessage}`);
      }
      logger.warn("Product channel listings update returned no product", { productId: id });
      return null;
    }

    const product = result.data.productChannelListingUpdate.product;
    logger.debug("Product channel listings updated", { productId: product.id, channelListings: product.channelListings?.length || 0 });

    return product as unknown as Product;
  }

  async updateProductVariantChannelListings(
    id: string,
    input: ProductVariantChannelListingAddInput[]
  ): Promise<ProductVariantWithChannelListings | null> {
    logger.debug("Updating product variant channel listings", {
      variantId: id,
      channelCount: input.length,
    });

    const result = await this.client.mutation(productVariantChannelListingUpdateMutation, {
      id,
      input,
    });

    if (result.error) {
      throw result.error;
    }

    if (!result.data?.productVariantChannelListingUpdate?.productVariant) {
      const businessErrors = result.data?.productVariantChannelListingUpdate?.errors;
      if (businessErrors && Array.isArray(businessErrors) && businessErrors.length > 0) {
        const errorMessage = businessErrors.map(e => e.message).join(", ");
        throw new Error(`Failed to update variant channel listings: ${errorMessage}`);
      }
      logger.warn("Variant channel listings update returned no variant", { variantId: id });
      return null;
    }

<<<<<<< HEAD
    const variant = result.data.productVariantChannelListingUpdate.productVariant as {
      id: string;
      name: string;
      sku: string;
      channelListings?: Array<{ id: string }>;
    };
=======
    const variant = result.data.productVariantChannelListingUpdate.productVariant as ProductVariant;
>>>>>>> 4e9c00cb

    logger.debug("Product variant channel listings updated", {
      variantId: variant.id,
      channelListings: variant.channelListings?.length || 0,
    });

    return variant;
  }
}<|MERGE_RESOLUTION|>--- conflicted
+++ resolved
@@ -148,34 +148,6 @@
             name
           }
         }
-      }
-    }
-  }
-`);
-
-const getProductBySlugQuery = graphql(`
-  query GetProductBySlug($slug: String!) {
-    product(slug: $slug) {
-      id
-      name
-      slug
-      description
-      productType {
-        id
-        name
-      }
-      category {
-        id
-        name
-        slug
-      }
-      defaultVariant {
-        id
-      }
-      variants {
-        id
-        sku
-        name
       }
     }
   }
@@ -395,7 +367,9 @@
   NonNullable<ResultOf<typeof getProductByNameQuery>["products"]>["edges"]
 >[number]["node"];
 
-export type ProductWithSlug = NonNullable<ResultOf<typeof getProductBySlugQuery>["product"]>;
+export type ProductWithSlug = NonNullable<
+  NonNullable<ResultOf<typeof getProductBySlugQuery>["products"]>["edges"]
+>[number]["node"];
 
 export type ProductVariant = NonNullable<
   NonNullable<
@@ -419,19 +393,12 @@
   typeof productVariantChannelListingUpdateMutation
 >["input"][number];
 
-<<<<<<< HEAD
-=======
 // Extract Channel type from query result using any to bypass type issues
->>>>>>> 4e9c00cb
 export type Channel = {
   id: string;
   name: string;
   slug: string;
-<<<<<<< HEAD
-  currencyCode: string;
-=======
   currencyCode?: string;
->>>>>>> 4e9c00cb
 };
 
 export interface ProductOperations {
@@ -440,11 +407,7 @@
   createProductVariant(input: ProductVariantCreateInput): Promise<ProductVariant>;
   updateProductVariant(id: string, input: ProductVariantUpdateInput): Promise<ProductVariant>;
   getProductByName(name: string): Promise<Product | null | undefined>;
-<<<<<<< HEAD
-  getProductBySlug(slug: string): Promise<ProductWithSlug | null>;
-=======
   getProductBySlug(slug: string): Promise<Product | null | undefined>;
->>>>>>> 4e9c00cb
   getProductVariantBySku(sku: string): Promise<ProductVariant | null>;
   getProductTypeByName(name: string): Promise<{ id: string; name: string } | null>;
   getCategoryByName(name: string): Promise<{ id: string; name: string } | null>;
@@ -621,20 +584,14 @@
     return exactMatch?.node;
   }
 
-<<<<<<< HEAD
-  async getProductBySlug(slug: string): Promise<ProductWithSlug | null> {
+  async getProductBySlug(slug: string): Promise<Product | null | undefined> {
+    logger.debug("Looking up product by slug", { slug });
+
     const result = await this.client.query(getProductBySlugQuery, { slug });
 
     if (result.error) {
       throw result.error;
     }
-
-    return result.data?.product || null;
-=======
-  async getProductBySlug(slug: string): Promise<Product | null | undefined> {
-    logger.debug("Looking up product by slug", { slug });
-
-    const result = await this.client.query(getProductBySlugQuery, { slug });
 
     logger.debug("Product slug query result", {
       productCount: result.data?.products?.edges?.length || 0,
@@ -654,7 +611,6 @@
     }
 
     return product || null;
->>>>>>> 4e9c00cb
   }
 
   async getProductTypeByName(name: string): Promise<{ id: string; name: string } | null> {
@@ -771,25 +727,11 @@
     const result = await this.client.query(getChannelBySlugQuery, { slug });
 
     // Find exact match among search results
-<<<<<<< HEAD
-    type ChannelEdge = {
-      node?: {
-        id: string;
-        name: string;
-        slug: string;
-        currencyCode: string;
-      } | null;
-    };
-    const channelData = result.data?.channels as { edges?: ChannelEdge[] } | undefined;
-    const edges = channelData?.edges;
-    const exactMatch = edges?.find((edge) => edge.node?.slug === slug);
-=======
     // Use any to bypass gql.tada typing issues with channels.edges
     // biome-ignore lint/suspicious/noExplicitAny: GraphQL typing workaround
     const channels = result.data?.channels as any;
     // biome-ignore lint/suspicious/noExplicitAny: GraphQL typing workaround
     const exactMatch = channels?.edges?.find((edge: any) => edge.node?.slug === slug);
->>>>>>> 4e9c00cb
 
     const channel = exactMatch?.node;
 
@@ -865,16 +807,7 @@
       return null;
     }
 
-<<<<<<< HEAD
-    const variant = result.data.productVariantChannelListingUpdate.productVariant as {
-      id: string;
-      name: string;
-      sku: string;
-      channelListings?: Array<{ id: string }>;
-    };
-=======
     const variant = result.data.productVariantChannelListingUpdate.productVariant as ProductVariant;
->>>>>>> 4e9c00cb
 
     logger.debug("Product variant channel listings updated", {
       variantId: variant.id,
