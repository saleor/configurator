--- conflicted
+++ resolved
@@ -1,14 +1,7 @@
 import { logger } from "../../lib/logger";
 import type { AttributeService } from "../attribute/attribute-service";
-<<<<<<< HEAD
+import type { SimpleAttribute } from "../config/schema/attribute.schema";
 import type { PageTypeInput, PageTypeUpdateInput } from "../config/schema/schema";
-=======
-import type { SimpleAttribute } from "../config/schema/attribute.schema";
-import type {
-  PageTypeInput,
-  PageTypeUpdateInput,
-} from "../config/schema/schema";
->>>>>>> f6b9848e
 import type { PageTypeOperations } from "./repository";
 
 export class PageTypeService {
@@ -67,20 +60,11 @@
       // check if the page type has the attributes already
       const attributesToCreate = updateInput.attributes.filter((a) => {
         if ("attribute" in a) {
-<<<<<<< HEAD
-          // This is a reference to an existing attribute, skip it
-          return false;
-        }
-        // This is a new attribute definition
-        return !pageType.attributes?.some((attr) => attr.name === a.name);
-      });
-=======
           return false;
         }
 
         return !pageType.attributes?.some((attr) => attr.name === a.name);
       }) as SimpleAttribute[];
->>>>>>> f6b9848e
 
       logger.debug("Attributes to create", {
         attributesToCreate,
