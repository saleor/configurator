--- conflicted
+++ resolved
@@ -1,13 +1,8 @@
 import { beforeEach, describe, expect, it, vi } from "vitest";
 import type { SaleorConfig } from "../../modules/config/schema/schema";
 import type { ServiceContainer } from "../service-container";
-<<<<<<< HEAD
-import type { SaleorConfig } from "../../modules/config/schema";
-import { ConfigurationLoadError, RemoteConfigurationError } from "./errors";
-=======
 import { ConfigurationLoadError, RemoteConfigurationError } from "./errors";
 import { DiffService } from "./service";
->>>>>>> c1ad9f80
 
 describe("DiffService", () => {
   let diffService: DiffService;
