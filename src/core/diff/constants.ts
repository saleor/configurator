/**
 * Icons used in diff output formatting
 */
export const DIFF_ICONS = {
  OPERATIONS: {
    CREATE: "➕",
    UPDATE: "🔄",
    DELETE: "➖",
  },
  ENTITIES: {
    "Product Types": "📦",
    Products: "📦",
    Channels: "🌐",
    "Page Types": "📄",
    Categories: "🏷️",
    Collections: "📂",
    Menus: "🧭",
    Models: "📝",
    "Shop Settings": "🏪",
<<<<<<< HEAD
    Warehouses: "🏬",
    TaxClasses: "💰",
    "Shipping Zones": "🚚",
=======
    Warehouses: "🏭",
    TaxClasses: "💰",
    "Shipping Zones": "🚚",
    Products: "🛍️",
>>>>>>> 4e9c00cb
  },
  SUMMARY: {
    RESULTS: "📊",
    SUCCESS: "✅",
    CHART: "📈",
  },
} as const;

/**
 * Text labels for diff operations
 */
export const OPERATION_LABELS = {
  CREATE: "Create",
  UPDATE: "Update",
  DELETE: "Delete (not yet supported)",
} as const;

/**
 * Default formatting configuration
 */
export const FORMAT_CONFIG = {
  SEPARATOR: "═",
  SUB_SEPARATOR: "─",
  TREE_BRANCH: "│",
  HEADER_WIDTH: 50,
  SUMMARY_WIDTH: 10,
} as const;

/**
 * Messages used in diff output
 */
export const DIFF_MESSAGES = {
  NO_CHANGES: "No differences found. Local configuration matches Saleor instance.",
  HEADER: "Configuration Diff Results",
  RECONCILE_INTRO:
    "The following changes would be applied to reconcile Saleor with your local configuration:",
  SUMMARY_HEADER: "Summary",
  DELETE_EXPLANATION: (entityType: string) =>
    `The ${entityType.toLowerCase()} exists in Saleor but is missing from the local configuration.`,
  FOUND_DIFFERENCES: (count: number) => `Found ${count} difference${count !== 1 ? "s" : ""}`,
  ITEMS_TO_CREATE: (count: number) => `${count} item${count !== 1 ? "s" : ""} to create`,
  ITEMS_TO_UPDATE: (count: number) => `${count} item${count !== 1 ? "s" : ""} to update`,
  ITEMS_TO_DELETE: (count: number) => `${count} item${count !== 1 ? "s" : ""} to delete`,
  TOTAL_CHANGES: (count: number) => `Total Changes: ${count}`,
  ENTITY_CHANGES: (entityType: string, count: number) =>
    `${entityType}: ${count} change${count !== 1 ? "s" : ""}`,
  OPERATION_COUNT: (count: number, operation: string) =>
    `${count} ${operation}${count !== 1 ? "s" : ""}`,
} as const;<|MERGE_RESOLUTION|>--- conflicted
+++ resolved
@@ -17,16 +17,9 @@
     Menus: "🧭",
     Models: "📝",
     "Shop Settings": "🏪",
-<<<<<<< HEAD
-    Warehouses: "🏬",
-    TaxClasses: "💰",
-    "Shipping Zones": "🚚",
-=======
     Warehouses: "🏭",
     TaxClasses: "💰",
     "Shipping Zones": "🚚",
-    Products: "🛍️",
->>>>>>> 4e9c00cb
   },
   SUMMARY: {
     RESULTS: "📊",
