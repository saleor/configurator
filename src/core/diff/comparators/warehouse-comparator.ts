import type { WarehouseInput } from "../../../modules/config/schema/schema";
import type { Warehouse } from "../../../modules/warehouse/repository";
import type { DiffChange, DiffResult, EntityType } from "../types";
import { BaseEntityComparator } from "./base-comparator";

// Type for country in remote warehouse address
type RemoteCountry = {
  code: string;
  country: string;
};

// Type for address with potential country variations
type AddressWithVariableCountry = {
  streetAddress1?: string | null;
  streetAddress2?: string | null;
  city?: string | null;
  cityArea?: string | null;
  postalCode?: string | null;
  country?: string | RemoteCountry | null;
  countryArea?: string | null;
  companyName?: string | null;
  phone?: string | null;
};

export class WarehouseComparator extends BaseEntityComparator<
  readonly WarehouseInput[],
  readonly Warehouse[],
  WarehouseInput | Warehouse
> {
  protected readonly entityType: EntityType = "Warehouses";

  compare(local: readonly WarehouseInput[], remote: readonly Warehouse[]): readonly DiffResult[] {
    // Validate and deduplicate local warehouses
    this.validateUniqueIdentifiers(local);
    const deduplicatedLocal = this.deduplicateEntities(local);

    const results: DiffResult[] = [];
    const localMap = this.createEntityMap(deduplicatedLocal);
    const remoteMap = this.createEntityMap(remote);

    // Check for warehouses to create or update
    for (const localWarehouse of deduplicatedLocal) {
      const remoteWarehouse = remoteMap.get(this.getEntityName(localWarehouse));

      if (!remoteWarehouse) {
        // Warehouse doesn't exist in remote, create it
        results.push(this.createCreateResult(localWarehouse));
      } else {
        // Warehouse exists, check for updates
        const changes = this.compareEntityFields(
          localWarehouse as WarehouseInput,
          remoteWarehouse as Warehouse
        );
        if (changes.length > 0) {
          results.push(this.createUpdateResult(localWarehouse, remoteWarehouse, changes));
        }
      }
    }

    // Check for warehouses to delete (exists in remote but not in local)
    for (const remoteWarehouse of remote) {
      if (!localMap.has(this.getEntityName(remoteWarehouse))) {
        results.push(this.createDeleteResult(remoteWarehouse));
      }
    }

    return results;
  }

  protected getEntityName(entity: WarehouseInput | Warehouse): string {
    if (!entity.slug) {
      throw new Error("Warehouse must have a valid slug");
    }
    return entity.slug;
  }

  private normalizeAddress(
    address: AddressWithVariableCountry | null | undefined
  ): Record<string, string> | null {
    if (!address) return null;

    // Handle country field - can be string or object with code/country properties
    let countryCode = "";
    if (typeof address.country === "string") {
      countryCode = address.country;
    } else if (
      address.country &&
      typeof address.country === "object" &&
      "code" in address.country
    ) {
      countryCode = (address.country as RemoteCountry).code;
    }

    return {
      streetAddress1: address.streetAddress1 || "",
      streetAddress2: address.streetAddress2 || "",
      city: address.city || "",
      cityArea: address.cityArea || "",
      postalCode: address.postalCode || "",
<<<<<<< HEAD
      country: (typeof address.country === "object" && address.country?.code) 
        ? address.country.code 
        : (address.country as string) || "",
=======
      country: countryCode,
>>>>>>> 4e9c00cb
      countryArea: address.countryArea || "",
      companyName: address.companyName || "",
      phone: address.phone || "",
    };
  }

  private compareAddresses(
    local: WarehouseInput["address"],
    remote: Warehouse["address"]
  ): DiffChange[] {
    const changes: DiffChange[] = [];
    const normalizedLocal = this.normalizeAddress(local);
    const normalizedRemote = this.normalizeAddress(remote);

    if (!normalizedLocal || !normalizedRemote) {
      if (normalizedLocal !== normalizedRemote) {
        changes.push(this.createFieldChange("address", normalizedRemote, normalizedLocal));
      }
      return changes;
    }

    const addressFields = [
      "streetAddress1",
      "streetAddress2",
      "city",
      "cityArea",
      "postalCode",
      "country",
      "countryArea",
      "companyName",
      "phone",
    ];

    for (const field of addressFields) {
      const localValue = normalizedLocal[field];
      const remoteValue = normalizedRemote[field];

      // Case-insensitive comparison for city field since Saleor normalizes warehouse addresses to UPPERCASE
      const valuesAreDifferent =
        field === "city"
          ? localValue.toLowerCase() !== remoteValue.toLowerCase()
          : localValue !== remoteValue;

      if (valuesAreDifferent) {
        changes.push(this.createFieldChange(`address.${field}`, remoteValue, localValue));
      }
    }

    return changes;
  }

  private getShippingZoneNames(entity: WarehouseInput | Warehouse): string[] {
    if ("shippingZones" in entity && Array.isArray(entity.shippingZones)) {
      // For local input, it's already an array of zone names
      return entity.shippingZones.sort();
    }

    // For remote warehouse, extract zone names from the edges structure
    const warehouse = entity as Warehouse;
    if (warehouse.shippingZones?.edges) {
      return warehouse.shippingZones.edges
        .map((edge) => edge.node.name)
        .filter(Boolean)
        .sort();
    }

    return [];
  }

  protected compareEntityFields(local: WarehouseInput, remote: Warehouse): DiffChange[] {
    const changes: DiffChange[] = [];

    // Compare basic fields
    if (local.name !== remote.name) {
      changes.push(this.createFieldChange("name", remote.name, local.name));
    }

    // Handle email comparison - treat undefined and empty string as equivalent
    const localEmail = local.email || undefined;
    const remoteEmail = remote.email || undefined;
    if (localEmail !== remoteEmail) {
      changes.push(this.createFieldChange("email", remoteEmail, localEmail));
    }

    const localIsPrivate = local.isPrivate ?? false;
    if (localIsPrivate !== remote.isPrivate) {
      changes.push(this.createFieldChange("isPrivate", remote.isPrivate, localIsPrivate));
    }

    const localClickAndCollect = local.clickAndCollectOption ?? "DISABLED";
    if (localClickAndCollect !== remote.clickAndCollectOption) {
      changes.push(
        this.createFieldChange(
          "clickAndCollectOption",
          remote.clickAndCollectOption,
          localClickAndCollect
        )
      );
    }

    // Compare address
    const addressChanges = this.compareAddresses(local.address, remote.address);
    changes.push(...addressChanges);

    // Compare shipping zones
    const localZones = this.getShippingZoneNames(local);
    const remoteZones = this.getShippingZoneNames(remote);

    if (JSON.stringify(localZones) !== JSON.stringify(remoteZones)) {
      changes.push(
        this.createFieldChange(
          "shippingZones",
          remoteZones,
          localZones,
          `Shipping zones: [${remoteZones.join(", ")}] → [${localZones.join(", ")}]`
        )
      );
    }

    return changes;
  }
}<|MERGE_RESOLUTION|>--- conflicted
+++ resolved
@@ -97,13 +97,7 @@
       city: address.city || "",
       cityArea: address.cityArea || "",
       postalCode: address.postalCode || "",
-<<<<<<< HEAD
-      country: (typeof address.country === "object" && address.country?.code) 
-        ? address.country.code 
-        : (address.country as string) || "",
-=======
       country: countryCode,
->>>>>>> 4e9c00cb
       countryArea: address.countryArea || "",
       companyName: address.companyName || "",
       phone: address.phone || "",
