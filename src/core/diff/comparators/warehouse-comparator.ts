import type { WarehouseInput } from "../../../modules/config/schema/schema";
import type { Warehouse } from "../../../modules/warehouse/repository";
import type { DiffChange, DiffResult, EntityType } from "../types";
import { BaseEntityComparator } from "./base-comparator";

<<<<<<< HEAD
type WarehouseUnion = WarehouseInput | Warehouse;
=======
// Type for country in remote warehouse address
type RemoteCountry = {
  code: string;
  country: string;
};

// Type for address with potential country variations
type AddressWithVariableCountry = {
  streetAddress1?: string | null;
  streetAddress2?: string | null;
  city?: string | null;
  cityArea?: string | null;
  postalCode?: string | null;
  country?: string | RemoteCountry | null;
  countryArea?: string | null;
  companyName?: string | null;
  phone?: string | null;
};
>>>>>>> 4e9c00cb

export class WarehouseComparator extends BaseEntityComparator<
  readonly WarehouseInput[],
  readonly Warehouse[],
  WarehouseUnion
> {
  protected readonly entityType: EntityType = "Warehouses";

  compare(local: readonly WarehouseInput[], remote: readonly Warehouse[]): readonly DiffResult[] {
    // Validate and deduplicate local warehouses
    this.validateUniqueIdentifiers(local);
    const deduplicatedLocal = this.deduplicateEntities(local);

    const results: DiffResult[] = [];
    const localMap = this.createEntityMap(deduplicatedLocal);
    const remoteMap = this.createEntityMap(remote);

    // Check for warehouses to create or update
    for (const localWarehouse of deduplicatedLocal) {
      const remoteWarehouse = remoteMap.get(this.getEntityName(localWarehouse));

      if (!remoteWarehouse) {
        // Warehouse doesn't exist in remote, create it
        results.push({
          operation: "CREATE" as const,
          entityType: this.entityType,
          entityName: this.getEntityName(localWarehouse),
          desired: localWarehouse as WarehouseInput | Warehouse,
        });
      } else {
        // Warehouse exists, check for updates
        const changes = this.compareEntityFields(
          localWarehouse as WarehouseInput,
          remoteWarehouse as Warehouse
        );
        if (changes.length > 0) {
          results.push({
            operation: "UPDATE" as const,
            entityType: this.entityType,
            entityName: this.getEntityName(localWarehouse),
            current: remoteWarehouse as WarehouseInput | Warehouse,
            desired: localWarehouse as WarehouseInput | Warehouse,
            changes,
          });
        }
      }
    }

    // Check for warehouses to delete (exists in remote but not in local)
    for (const remoteWarehouse of remote) {
      if (!localMap.has(this.getEntityName(remoteWarehouse))) {
        results.push({
          operation: "DELETE" as const,
          entityType: this.entityType,
          entityName: this.getEntityName(remoteWarehouse),
          current: remoteWarehouse as WarehouseInput | Warehouse,
        });
      }
    }

    return results;
  }

  protected getEntityName(entity: WarehouseUnion): string {
    if (!entity.slug) {
      throw new Error("Warehouse must have a valid slug");
    }
    return entity.slug;
  }

  private normalizeAddress(
    address: AddressWithVariableCountry | null | undefined
  ): Record<string, string> | null {
    if (!address) return null;

    // Handle country field - can be string or object with code/country properties
    let countryCode = "";
    if (typeof address.country === "string") {
      countryCode = address.country;
    } else if (
      address.country &&
      typeof address.country === "object" &&
      "code" in address.country
    ) {
      countryCode = (address.country as RemoteCountry).code;
    }

    return {
      streetAddress1: address.streetAddress1 || "",
      streetAddress2: address.streetAddress2 || "",
      city: address.city || "",
      cityArea: address.cityArea || "",
      postalCode: address.postalCode || "",
<<<<<<< HEAD
      country: typeof address.country === "object" ? address.country.code : address.country || "",
=======
      country: countryCode,
>>>>>>> 4e9c00cb
      countryArea: address.countryArea || "",
      companyName: address.companyName || "",
      phone: address.phone || "",
    };
  }

  private compareAddresses(
    local: WarehouseInput["address"],
    remote: Warehouse["address"]
  ): DiffChange[] {
    const changes: DiffChange[] = [];
    const normalizedLocal = this.normalizeAddress(local);
    const normalizedRemote = this.normalizeAddress(remote);

    if (!normalizedLocal || !normalizedRemote) {
      if (normalizedLocal !== normalizedRemote) {
        changes.push(this.createFieldChange("address", normalizedRemote, normalizedLocal));
      }
      return changes;
    }

    const addressFields = [
      "streetAddress1",
      "streetAddress2",
      "city",
      "cityArea",
      "postalCode",
      "country",
      "countryArea",
      "companyName",
      "phone",
    ];

    for (const field of addressFields) {
      const localValue = normalizedLocal[field];
      const remoteValue = normalizedRemote[field];

      // Case-insensitive comparison for city field since Saleor normalizes warehouse addresses to UPPERCASE
      const valuesAreDifferent =
        field === "city"
          ? localValue.toLowerCase() !== remoteValue.toLowerCase()
          : localValue !== remoteValue;

      if (valuesAreDifferent) {
        changes.push(this.createFieldChange(`address.${field}`, remoteValue, localValue));
      }
    }

    return changes;
  }

  private getShippingZoneNames(entity: WarehouseInput | Warehouse): string[] {
    if ("shippingZones" in entity && Array.isArray(entity.shippingZones)) {
      // For local input, it's already an array of zone names
      return entity.shippingZones.sort();
    }

    // For remote warehouse, extract zone names from the edges structure
    const warehouse = entity as Warehouse;
    if (warehouse.shippingZones?.edges) {
      return warehouse.shippingZones.edges
        .map((edge) => edge.node.name)
        .filter(Boolean)
        .sort();
    }

    return [];
  }

  protected compareEntityFields(local: WarehouseInput, remote: Warehouse): DiffChange[] {
    const changes: DiffChange[] = [];

    // Compare basic fields
    if (local.name !== remote.name) {
      changes.push(this.createFieldChange("name", remote.name, local.name));
    }

    // Handle email comparison - treat undefined and empty string as equivalent
    const localEmail = local.email || undefined;
    const remoteEmail = remote.email || undefined;
    if (localEmail !== remoteEmail) {
      changes.push(this.createFieldChange("email", remoteEmail, localEmail));
    }

    const localIsPrivate = local.isPrivate ?? false;
    if (localIsPrivate !== remote.isPrivate) {
      changes.push(this.createFieldChange("isPrivate", remote.isPrivate, localIsPrivate));
    }

    const localClickAndCollect = local.clickAndCollectOption ?? "DISABLED";
    if (localClickAndCollect !== remote.clickAndCollectOption) {
      changes.push(
        this.createFieldChange(
          "clickAndCollectOption",
          remote.clickAndCollectOption,
          localClickAndCollect
        )
      );
    }

    // Compare address
    const addressChanges = this.compareAddresses(local.address, remote.address);
    changes.push(...addressChanges);

    // Compare shipping zones
    const localZones = this.getShippingZoneNames(local);
    const remoteZones = this.getShippingZoneNames(remote);

    if (JSON.stringify(localZones) !== JSON.stringify(remoteZones)) {
      changes.push(
        this.createFieldChange(
          "shippingZones",
          remoteZones,
          localZones,
          `Shipping zones: [${remoteZones.join(", ")}] → [${localZones.join(", ")}]`
        )
      );
    }

    return changes;
  }
}<|MERGE_RESOLUTION|>--- conflicted
+++ resolved
@@ -3,9 +3,6 @@
 import type { DiffChange, DiffResult, EntityType } from "../types";
 import { BaseEntityComparator } from "./base-comparator";
 
-<<<<<<< HEAD
-type WarehouseUnion = WarehouseInput | Warehouse;
-=======
 // Type for country in remote warehouse address
 type RemoteCountry = {
   code: string;
@@ -24,7 +21,8 @@
   companyName?: string | null;
   phone?: string | null;
 };
->>>>>>> 4e9c00cb
+
+type WarehouseUnion = WarehouseInput | Warehouse;
 
 export class WarehouseComparator extends BaseEntityComparator<
   readonly WarehouseInput[],
@@ -118,11 +116,7 @@
       city: address.city || "",
       cityArea: address.cityArea || "",
       postalCode: address.postalCode || "",
-<<<<<<< HEAD
-      country: typeof address.country === "object" ? address.country.code : address.country || "",
-=======
       country: countryCode,
->>>>>>> 4e9c00cb
       countryArea: address.countryArea || "",
       companyName: address.companyName || "",
       phone: address.phone || "",
