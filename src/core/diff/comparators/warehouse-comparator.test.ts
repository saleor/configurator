import { describe, expect, it } from "vitest";
import type { WarehouseInput } from "../../../modules/config/schema/schema";
import type { Warehouse } from "../../../modules/warehouse/repository";
import { WarehouseComparator } from "./warehouse-comparator";

describe("WarehouseComparator", () => {
  const comparator = new WarehouseComparator();

  const mockLocalWarehouse: WarehouseInput = {
    name: "Main Warehouse",
    slug: "main-warehouse",
    email: "warehouse@example.com",
    isPrivate: false,
    clickAndCollectOption: "DISABLED",
    address: {
      streetAddress1: "123 Main St",
      streetAddress2: "Suite 100",
      city: "New York",
      cityArea: "Manhattan",
      postalCode: "10001",
      country: "US",
      countryArea: "NY",
      companyName: "Acme Corp",
      phone: "+1234567890",
    },
    shippingZones: ["zone-1", "zone-2"],
  };

  const mockRemoteWarehouse: Warehouse = {
    id: "1",
    name: "Main Warehouse",
    slug: "main-warehouse",
    email: "warehouse@example.com",
    isPrivate: false,
    companyName: "Acme Corp",
    clickAndCollectOption: "DISABLED",
    address: {
      streetAddress1: "123 Main St",
      streetAddress2: "Suite 100",
      city: "New York",
      cityArea: "Manhattan",
      postalCode: "10001",
      country: { code: "US", country: "United States" },
      countryArea: "NY",
      companyName: "Acme Corp",
      phone: "+1234567890",
    },
    companyName: "Acme Corp",
    shippingZones: {
      edges: [{ node: { id: "z1", name: "zone-1" } }, { node: { id: "z2", name: "zone-2" } }],
    },
  };

  describe("compare", () => {
    it("should detect no changes when local and remote are identical", () => {
      const local = [mockLocalWarehouse];
      const remote = [mockRemoteWarehouse];

      const results = comparator.compare(local, remote);

      expect(results).toHaveLength(0);
    });

    it("should detect warehouse to create", () => {
      const local = [mockLocalWarehouse];
      const remote: Warehouse[] = [];

      const results = comparator.compare(local, remote);

      expect(results).toHaveLength(1);
      expect(results[0]).toMatchObject({
        operation: "CREATE",
        entityType: "Warehouses",
        entityName: "main-warehouse",
        desired: mockLocalWarehouse,
      });
    });

    it("should detect warehouse to delete", () => {
      const local: WarehouseInput[] = [];
      const remote = [mockRemoteWarehouse];

      const results = comparator.compare(local, remote);

      expect(results).toHaveLength(1);
      expect(results[0]).toMatchObject({
        operation: "DELETE",
        entityType: "Warehouses",
        entityName: "main-warehouse",
        current: mockRemoteWarehouse,
      });
    });

    it("should detect warehouse updates", () => {
      const local = [
        {
          ...mockLocalWarehouse,
          name: "Updated Warehouse Name",
          email: "newemail@example.com",
        },
      ];
      const remote = [mockRemoteWarehouse];

      const results = comparator.compare(local, remote);

      expect(results).toHaveLength(1);
      expect(results[0]).toMatchObject({
        operation: "UPDATE",
        entityType: "Warehouses",
        entityName: "main-warehouse",
      });
      expect(results[0].changes).toContainEqual(
        expect.objectContaining({
          field: "name",
          currentValue: "Main Warehouse",
          desiredValue: "Updated Warehouse Name",
        })
      );
      expect(results[0].changes).toContainEqual(
        expect.objectContaining({
          field: "email",
          currentValue: "warehouse@example.com",
          desiredValue: "newemail@example.com",
        })
      );
    });

    it("should detect address changes", () => {
      const local = [
        {
          ...mockLocalWarehouse,
          address: {
            ...mockLocalWarehouse.address,
            streetAddress1: "456 New St",
            city: "Los Angeles",
          },
        },
      ];
      const remote = [mockRemoteWarehouse];

      const results = comparator.compare(local, remote);

      expect(results).toHaveLength(1);
      expect(results[0].changes).toContainEqual(
        expect.objectContaining({
          field: "address.streetAddress1",
          currentValue: "123 Main St",
          desiredValue: "456 New St",
        })
      );
      expect(results[0].changes).toContainEqual(
        expect.objectContaining({
          field: "address.city",
          currentValue: "New York",
          desiredValue: "Los Angeles",
        })
      );
    });

    it("should handle city case normalization (lowercase local vs UPPERCASE remote)", () => {
      const local = [
        {
          ...mockLocalWarehouse,
          address: {
            ...mockLocalWarehouse.address,
            city: "new york", // lowercase
          },
        },
      ];
      const remote = [
        {
          ...mockRemoteWarehouse,
          address: {
            ...mockRemoteWarehouse.address,
            city: "NEW YORK", // UPPERCASE (Saleor normalizes)
          },
        },
      ];

      const results = comparator.compare(local, remote);

      // Should not show any changes due to case normalization
      if (results.length > 0) {
        const cityChange = results[0].changes?.find((c) => c.field === "address.city");
        expect(cityChange).toBeUndefined();
      }
    });

    it("should detect actual city changes beyond case differences", () => {
      const local = [
        {
          ...mockLocalWarehouse,
          address: {
            ...mockLocalWarehouse.address,
            city: "los angeles",
          },
        },
      ];
      const remote = [
        {
          ...mockRemoteWarehouse,
          address: {
            ...mockRemoteWarehouse.address,
            city: "NEW YORK", // Different city, not just case
          },
        },
      ];

      const results = comparator.compare(local, remote);

      expect(results).toHaveLength(1);
      const cityChange = results[0].changes?.find((c) => c.field === "address.city");
      expect(cityChange).toBeDefined();
      expect(cityChange?.currentValue).toBe("NEW YORK");
      expect(cityChange?.desiredValue).toBe("los angeles");
    });

    it("should detect shipping zone changes", () => {
      const local = [
        {
          ...mockLocalWarehouse,
          shippingZones: ["zone-1", "zone-3"],
        },
      ];
      const remote = [mockRemoteWarehouse];

      const results = comparator.compare(local, remote);

      expect(results).toHaveLength(1);
      expect(results[0].changes).toContainEqual(
        expect.objectContaining({
          field: "shippingZones",
          description: "Shipping zones: [zone-1, zone-2] → [zone-1, zone-3]",
        })
      );
    });
  });
<<<<<<< HEAD

  describe("getEntityName", () => {
    it("should use slug as identifier", () => {
      expect((comparator as any).getEntityName(mockLocalWarehouse)).toBe("main-warehouse");
      expect((comparator as any).getEntityName(mockRemoteWarehouse)).toBe("main-warehouse");
    });

    it("should throw error when slug is missing", () => {
      const warehouseWithoutSlug = { ...mockLocalWarehouse, slug: "" };
      expect(() => (comparator as any).getEntityName(warehouseWithoutSlug)).toThrow(
        "Warehouse must have a valid slug"
      );
    });
  });

  describe("validateUniqueIdentifiers", () => {
    it("should validate unique slugs", () => {
      const warehouses = [mockLocalWarehouse, { ...mockLocalWarehouse, name: "Another Warehouse" }];

      expect(() => (comparator as any).validateUniqueIdentifiers(warehouses)).toThrow(
        "Duplicate entity identifiers found in Warehouses: main-warehouse"
      );
    });
  });

  describe("deduplicateEntities", () => {
    it("should deduplicate by slug", () => {
      const warehouses = [
        mockLocalWarehouse,
        { ...mockLocalWarehouse, name: "Duplicate Warehouse" },
        { ...mockLocalWarehouse, slug: "secondary-warehouse", name: "Secondary Warehouse" },
      ];

      const deduplicated = (comparator as any).deduplicateEntities(warehouses);

      expect(deduplicated).toHaveLength(2);
      expect(deduplicated[0].slug).toBe("main-warehouse");
      expect(deduplicated[1].slug).toBe("secondary-warehouse");
    });
  });
=======
>>>>>>> 4e9c00cb
});<|MERGE_RESOLUTION|>--- conflicted
+++ resolved
@@ -45,7 +45,6 @@
       companyName: "Acme Corp",
       phone: "+1234567890",
     },
-    companyName: "Acme Corp",
     shippingZones: {
       edges: [{ node: { id: "z1", name: "zone-1" } }, { node: { id: "z2", name: "zone-2" } }],
     },
@@ -235,47 +234,4 @@
       );
     });
   });
-<<<<<<< HEAD
-
-  describe("getEntityName", () => {
-    it("should use slug as identifier", () => {
-      expect((comparator as any).getEntityName(mockLocalWarehouse)).toBe("main-warehouse");
-      expect((comparator as any).getEntityName(mockRemoteWarehouse)).toBe("main-warehouse");
-    });
-
-    it("should throw error when slug is missing", () => {
-      const warehouseWithoutSlug = { ...mockLocalWarehouse, slug: "" };
-      expect(() => (comparator as any).getEntityName(warehouseWithoutSlug)).toThrow(
-        "Warehouse must have a valid slug"
-      );
-    });
-  });
-
-  describe("validateUniqueIdentifiers", () => {
-    it("should validate unique slugs", () => {
-      const warehouses = [mockLocalWarehouse, { ...mockLocalWarehouse, name: "Another Warehouse" }];
-
-      expect(() => (comparator as any).validateUniqueIdentifiers(warehouses)).toThrow(
-        "Duplicate entity identifiers found in Warehouses: main-warehouse"
-      );
-    });
-  });
-
-  describe("deduplicateEntities", () => {
-    it("should deduplicate by slug", () => {
-      const warehouses = [
-        mockLocalWarehouse,
-        { ...mockLocalWarehouse, name: "Duplicate Warehouse" },
-        { ...mockLocalWarehouse, slug: "secondary-warehouse", name: "Secondary Warehouse" },
-      ];
-
-      const deduplicated = (comparator as any).deduplicateEntities(warehouses);
-
-      expect(deduplicated).toHaveLength(2);
-      expect(deduplicated[0].slug).toBe("main-warehouse");
-      expect(deduplicated[1].slug).toBe("secondary-warehouse");
-    });
-  });
-=======
->>>>>>> 4e9c00cb
 });