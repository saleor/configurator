--- conflicted
+++ resolved
@@ -135,11 +135,7 @@
     if (Array.isArray(countries)) {
       // Check if it's an array of objects with code property (remote)
       if (countries.length > 0 && typeof countries[0] === "object" && "code" in countries[0]) {
-<<<<<<< HEAD
-        return (countries as Array<{ code: string }>).map(c => c.code).sort();
-=======
         return (countries as { code: string }[]).map((c) => c.code).sort();
->>>>>>> 4e9c00cb
       }
       // Otherwise it's already an array of country codes (local)
       return (countries as string[]).sort();
@@ -237,31 +233,6 @@
     if ("channelListings" in method && Array.isArray(method.channelListings)) {
       // Handle both input and remote channel listings by checking the structure
       normalized.channelListings = method.channelListings
-<<<<<<< HEAD
-        .map((listing: any) => ({
-          channel: listing.channel,
-          price: listing.price,
-          currency: listing.currency || "USD",
-          minimumOrderPrice: listing.minimumOrderPrice || null,
-          maximumOrderPrice: listing.maximumOrderPrice || null,
-        }))
-        .sort((a: any, b: any) =>
-          a.channel.localeCompare(b.channel)
-        );
-    } else if (
-      "channelListings" in method &&
-      Array.isArray((method as ShippingMethod).channelListings)
-    ) {
-      normalized.channelListings = (method as ShippingMethod).channelListings
-        .map((listing: any) => ({
-          channel: listing.channel?.slug || listing.channel,
-          price: listing.price?.amount || listing.price || 0,
-          currency: listing.price?.currency || "USD",
-          minimumOrderPrice: listing.minimumOrderPrice?.amount || null,
-          maximumOrderPrice: listing.maximumOrderPrice?.amount || null,
-        }))
-        .sort((a: any, b: any) =>
-=======
         .map((listing: ChannelListing): NormalizedChannelListing => {
           // Type guard to check if this is a remote listing
           const isRemoteListing = (l: ChannelListing): l is RemoteChannelListing => {
@@ -290,7 +261,6 @@
           }
         })
         .sort((a: NormalizedChannelListing, b: NormalizedChannelListing) =>
->>>>>>> 4e9c00cb
           a.channel.localeCompare(b.channel)
         );
     }
@@ -407,11 +377,7 @@
     // Compare shipping methods
     const methodChanges = this.compareShippingMethods(
       local.shippingMethods,
-<<<<<<< HEAD
-      remote.shippingMethods as any
-=======
       remote.shippingMethods || undefined
->>>>>>> 4e9c00cb
     );
     changes.push(...methodChanges);
 
