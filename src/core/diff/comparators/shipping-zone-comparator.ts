import type { ShippingMethodInput, ShippingZoneInput } from "../../../modules/config/schema/schema";
import type { ShippingMethod, ShippingZone } from "../../../modules/shipping-zone/repository";
import type { DiffChange, DiffResult, EntityType } from "../types";
import { BaseEntityComparator } from "./base-comparator";

// Type definitions for channel listings
interface NormalizedChannelListing {
  channel: string;
  price: number;
  currency: string;
  minimumOrderPrice: number | null;
  maximumOrderPrice: number | null;
}

// Input format (from config schema)
type InputChannelListing = {
  channel: string;
  price: number;
  currency?: string;
  minimumOrderPrice?: number;
  maximumOrderPrice?: number;
};

// Remote format (from GraphQL API)
type RemoteChannelListing = {
  channel: { slug: string };
  price: { amount: number; currency: string } | null;
  minimumOrderPrice: { amount: number; currency: string } | null;
  maximumOrderPrice: { amount: number; currency: string } | null;
};

type ChannelListing = InputChannelListing | RemoteChannelListing;

export class ShippingZoneComparator extends BaseEntityComparator<
  readonly ShippingZoneInput[],
  readonly ShippingZone[],
  ShippingZoneInput | ShippingZone
> {
  protected readonly entityType: EntityType = "Shipping Zones";

  /**
   * Creates a readable summary of shipping methods for display
   */
  private serializeShippingMethods(
    methods: ShippingMethodInput[] | ShippingMethod[] | undefined
  ): string {
    if (!methods || methods.length === 0) {
      return "[]";
    }

    return methods
      .map((method) => {
        const name = method.name || "Unnamed";
        const type = method.type || "Unknown";
        return `${name} (${type})`;
      })
      .join(", ");
  }

  /**
   * Creates a field change specifically for shipping methods with proper serialization
   */
  private createShippingMethodsFieldChange(
    remoteMethods: ShippingMethod[] | undefined,
    localMethods: ShippingMethodInput[] | undefined,
    description: string
  ): DiffChange {
    return {
      field: "shippingMethods",
      currentValue: this.serializeShippingMethods(remoteMethods),
      desiredValue: this.serializeShippingMethods(localMethods),
      description,
    };
  }

  compare(
    local: readonly ShippingZoneInput[],
    remote: readonly ShippingZone[]
  ): readonly DiffResult[] {
    // Validate and deduplicate local shipping zones
    this.validateUniqueIdentifiers(local);
    const deduplicatedLocal = this.deduplicateEntities(local);

    const results: DiffResult[] = [];
    const localMap = this.createEntityMap(deduplicatedLocal);
    const remoteMap = this.createEntityMap(remote);

    // Check for shipping zones to create or update
    for (const localZone of deduplicatedLocal) {
      const remoteZone = remoteMap.get(this.getEntityName(localZone));

      if (!remoteZone) {
        // Shipping zone doesn't exist in remote, create it
        results.push(this.createCreateResult(localZone as ShippingZoneInput));
      } else {
        // Shipping zone exists, check for updates
        const changes = this.compareEntityFields(
          localZone as ShippingZoneInput,
          remoteZone as ShippingZone
        );
        if (changes.length > 0) {
          results.push(
            this.createUpdateResult(
              localZone as ShippingZoneInput,
              remoteZone as ShippingZone,
              changes
            )
          );
        }
      }
    }

    // Check for shipping zones to delete (exists in remote but not in local)
    for (const remoteZone of remote) {
      if (!localMap.has(this.getEntityName(remoteZone))) {
        results.push(this.createDeleteResult(remoteZone as ShippingZone));
      }
    }

    return results;
  }

  protected getEntityName(entity: ShippingZoneInput | ShippingZone): string {
    if (!entity.name) {
      throw new Error("Shipping zone must have a valid name");
    }
    return entity.name;
  }

  private normalizeCountries(
    countries: ShippingZoneInput["countries"] | ShippingZone["countries"]
  ): string[] {
    if (!countries) return [];

    if (Array.isArray(countries)) {
      // Check if it's an array of objects with code property (remote)
      if (countries.length > 0 && typeof countries[0] === "object" && "code" in countries[0]) {
        return (countries as { code: string }[]).map((c) => c.code).sort();
      }
      // Otherwise it's already an array of country codes (local)
      return (countries as string[]).sort();
    }

    return [];
  }

  private getWarehouseSlugs(entity: ShippingZoneInput | ShippingZone): string[] {
    if (
      "warehouses" in entity &&
      Array.isArray(entity.warehouses) &&
      entity.warehouses.length > 0
    ) {
      // Check if it's an array of objects with slug property (remote)
      if (typeof entity.warehouses[0] === "object" && "slug" in entity.warehouses[0]) {
        return entity.warehouses
          .map((warehouse) => {
            // Type guard for safety
            if (warehouse && typeof warehouse === "object" && "slug" in warehouse) {
              const slugValue = (warehouse as { slug: unknown }).slug;
              return typeof slugValue === "string" ? slugValue : null;
            }
            return null;
          })
          .filter((slug): slug is string => slug !== null)
          .sort();
      }
      // Otherwise it's already an array of warehouse slugs (local)
      return (entity.warehouses as string[]).sort();
    }

    return [];
  }

  private getChannelSlugs(entity: ShippingZoneInput | ShippingZone): string[] {
    if ("channels" in entity && Array.isArray(entity.channels) && entity.channels.length > 0) {
      // Check if it's an array of objects with slug property (remote)
      if (typeof entity.channels[0] === "object" && "slug" in entity.channels[0]) {
        return entity.channels
          .map((channel) => (channel as { slug: string }).slug)
          .filter(Boolean)
          .sort();
      }
      // Otherwise it's already an array of channel slugs (local)
      return (entity.channels as string[]).sort();
    }

    return [];
  }

  private normalizeShippingMethod(
    method: ShippingMethodInput | ShippingMethod
  ): Record<string, unknown> {
    const normalized: Record<string, unknown> = {
      name: method.name,
      description: method.description || "",
      type: method.type,
      minimumDeliveryDays: method.minimumDeliveryDays || null,
      maximumDeliveryDays: method.maximumDeliveryDays || null,
    };

    // Handle weight fields
    if ("minimumOrderWeight" in method && method.minimumOrderWeight) {
      normalized.minimumOrderWeight = {
        unit: method.minimumOrderWeight.unit,
        value: method.minimumOrderWeight.value,
      };
    } else if ("minimumOrderWeight" in method && (method as ShippingMethod).minimumOrderWeight) {
      const weight = (method as ShippingMethod).minimumOrderWeight;
      normalized.minimumOrderWeight = weight
        ? {
            unit: weight.unit,
            value: weight.value,
          }
        : null;
    }

    if ("maximumOrderWeight" in method && method.maximumOrderWeight) {
      normalized.maximumOrderWeight = {
        unit: method.maximumOrderWeight.unit,
        value: method.maximumOrderWeight.value,
      };
    } else if ("maximumOrderWeight" in method && (method as ShippingMethod).maximumOrderWeight) {
      const weight = (method as ShippingMethod).maximumOrderWeight;
      normalized.maximumOrderWeight = weight
        ? {
            unit: weight.unit,
            value: weight.value,
          }
        : null;
    }

    // Handle channel listings
    if ("channelListings" in method && Array.isArray(method.channelListings)) {
      // Handle both input and remote channel listings by checking the structure
      normalized.channelListings = method.channelListings
<<<<<<< HEAD
        .map((listing) => ({
          channel: typeof listing.channel === "string" ? listing.channel : listing.channel.slug,
          price: typeof listing.price === "number" ? listing.price : listing.price?.amount || 0,
          currency:
            (listing as { currency?: string }).currency ||
            (typeof listing.price === "object" && listing.price && "currency" in listing.price
              ? listing.price.currency
              : null) ||
            "USD",
          minimumOrderPrice:
            typeof listing.minimumOrderPrice === "number"
              ? listing.minimumOrderPrice
              : listing.minimumOrderPrice?.amount || null,
          maximumOrderPrice:
            typeof listing.maximumOrderPrice === "number"
              ? listing.maximumOrderPrice
              : listing.maximumOrderPrice?.amount || null,
        }))
        .sort((a, b) => a.channel.localeCompare(b.channel));
    } else if (
      "channelListings" in method &&
      Array.isArray((method as ShippingMethod).channelListings)
    ) {
      normalized.channelListings = (method as ShippingMethod).channelListings
        ?.map((listing) => ({
          channel:
            typeof listing.channel === "string" ? listing.channel : listing.channel?.slug || "",
          price: typeof listing.price === "number" ? listing.price : listing.price?.amount || 0,
          currency: listing.price?.currency || "USD",
          minimumOrderPrice:
            typeof listing.minimumOrderPrice === "number"
              ? listing.minimumOrderPrice
              : listing.minimumOrderPrice?.amount || null,
          maximumOrderPrice:
            typeof listing.maximumOrderPrice === "number"
              ? listing.maximumOrderPrice
              : listing.maximumOrderPrice?.amount || null,
        }))
        .sort((a, b) => a.channel.localeCompare(b.channel));
=======
        .map((listing: ChannelListing): NormalizedChannelListing => {
          // Type guard to check if this is a remote listing
          const isRemoteListing = (l: ChannelListing): l is RemoteChannelListing => {
            return typeof l.channel === "object" && l.channel !== null && "slug" in l.channel;
          };

          if (isRemoteListing(listing)) {
            // Handle remote listing structure
            return {
              channel: listing.channel.slug || "",
              price: listing.price?.amount || 0,
              currency: listing.price?.currency || "USD",
              minimumOrderPrice: listing.minimumOrderPrice?.amount || null,
              maximumOrderPrice: listing.maximumOrderPrice?.amount || null,
            };
          } else {
            // Handle input listing structure (already typed correctly)
            const inputListing = listing as InputChannelListing;
            return {
              channel: inputListing.channel || "",
              price: inputListing.price || 0,
              currency: inputListing.currency || "USD",
              minimumOrderPrice: inputListing.minimumOrderPrice || null,
              maximumOrderPrice: inputListing.maximumOrderPrice || null,
            };
          }
        })
        .sort((a: NormalizedChannelListing, b: NormalizedChannelListing) =>
          a.channel.localeCompare(b.channel)
        );
>>>>>>> 4e9c00cb
    }

    return normalized;
  }

  private compareShippingMethods(
    localMethods: ShippingMethodInput[] | undefined,
    remoteMethods: ShippingMethod[] | undefined
  ): DiffChange[] {
    const changes: DiffChange[] = [];

    const localNormalized = (localMethods || []).map((m) => this.normalizeShippingMethod(m));
    const remoteNormalized = (remoteMethods || []).map((m) => this.normalizeShippingMethod(m));

    // Create maps by name for comparison
    const localMap = new Map(localNormalized.map((m) => [m.name as string, m]));
    const remoteMap = new Map(remoteNormalized.map((m) => [m.name as string, m]));

    // Find methods to add
    const toAdd = localNormalized.filter((m) => !remoteMap.has(m.name as string));

    // Find methods to remove
    const toRemove = remoteNormalized.filter((m) => !localMap.has(m.name as string));

    // Find methods to update
    const toUpdate: string[] = [];
    for (const [name, localMethod] of localMap) {
      const remoteMethod = remoteMap.get(name);
      if (remoteMethod && JSON.stringify(localMethod) !== JSON.stringify(remoteMethod)) {
        toUpdate.push(name as string);
      }
    }

    if (toAdd.length > 0 || toRemove.length > 0 || toUpdate.length > 0) {
      const description = [];
      if (toAdd.length > 0) {
        description.push(`Add: ${toAdd.map((m) => m.name).join(", ")}`);
      }
      if (toRemove.length > 0) {
        description.push(`Remove: ${toRemove.map((m) => m.name).join(", ")}`);
      }
      if (toUpdate.length > 0) {
        description.push(`Update: ${toUpdate.join(", ")}`);
      }

      changes.push(
        this.createShippingMethodsFieldChange(remoteMethods, localMethods, description.join("; "))
      );
    }

    return changes;
  }

  protected compareEntityFields(local: ShippingZoneInput, remote: ShippingZone): DiffChange[] {
    const changes: DiffChange[] = [];

    // Compare basic fields
    if (local.description !== remote.description) {
      changes.push(this.createFieldChange("description", remote.description, local.description));
    }

    const localDefault = local.default ?? false;
    if (localDefault !== remote.default) {
      changes.push(this.createFieldChange("default", remote.default, localDefault));
    }

    // Compare countries
    const localCountries = this.normalizeCountries(local.countries);
    const remoteCountries = this.normalizeCountries(remote.countries);

    if (JSON.stringify(localCountries) !== JSON.stringify(remoteCountries)) {
      changes.push(
        this.createFieldChange(
          "countries",
          remoteCountries,
          localCountries,
          `Countries: [${remoteCountries.join(", ")}] → [${localCountries.join(", ")}]`
        )
      );
    }

    // Compare warehouses
    const localWarehouses = this.getWarehouseSlugs(local);
    const remoteWarehouses = this.getWarehouseSlugs(remote);

    if (JSON.stringify(localWarehouses) !== JSON.stringify(remoteWarehouses)) {
      changes.push(
        this.createFieldChange(
          "warehouses",
          remoteWarehouses,
          localWarehouses,
          `Warehouses: [${remoteWarehouses.join(", ")}] → [${localWarehouses.join(", ")}]`
        )
      );
    }

    // Compare channels
    const localChannels = this.getChannelSlugs(local);
    const remoteChannels = this.getChannelSlugs(remote);

    if (JSON.stringify(localChannels) !== JSON.stringify(remoteChannels)) {
      changes.push(
        this.createFieldChange(
          "channels",
          remoteChannels,
          localChannels,
          `Channels: [${remoteChannels.join(", ")}] → [${localChannels.join(", ")}]`
        )
      );
    }

    // Compare shipping methods
    const methodChanges = this.compareShippingMethods(
      local.shippingMethods,
      remote.shippingMethods || undefined
    );
    changes.push(...methodChanges);

    return changes;
  }
}<|MERGE_RESOLUTION|>--- conflicted
+++ resolved
@@ -233,47 +233,6 @@
     if ("channelListings" in method && Array.isArray(method.channelListings)) {
       // Handle both input and remote channel listings by checking the structure
       normalized.channelListings = method.channelListings
-<<<<<<< HEAD
-        .map((listing) => ({
-          channel: typeof listing.channel === "string" ? listing.channel : listing.channel.slug,
-          price: typeof listing.price === "number" ? listing.price : listing.price?.amount || 0,
-          currency:
-            (listing as { currency?: string }).currency ||
-            (typeof listing.price === "object" && listing.price && "currency" in listing.price
-              ? listing.price.currency
-              : null) ||
-            "USD",
-          minimumOrderPrice:
-            typeof listing.minimumOrderPrice === "number"
-              ? listing.minimumOrderPrice
-              : listing.minimumOrderPrice?.amount || null,
-          maximumOrderPrice:
-            typeof listing.maximumOrderPrice === "number"
-              ? listing.maximumOrderPrice
-              : listing.maximumOrderPrice?.amount || null,
-        }))
-        .sort((a, b) => a.channel.localeCompare(b.channel));
-    } else if (
-      "channelListings" in method &&
-      Array.isArray((method as ShippingMethod).channelListings)
-    ) {
-      normalized.channelListings = (method as ShippingMethod).channelListings
-        ?.map((listing) => ({
-          channel:
-            typeof listing.channel === "string" ? listing.channel : listing.channel?.slug || "",
-          price: typeof listing.price === "number" ? listing.price : listing.price?.amount || 0,
-          currency: listing.price?.currency || "USD",
-          minimumOrderPrice:
-            typeof listing.minimumOrderPrice === "number"
-              ? listing.minimumOrderPrice
-              : listing.minimumOrderPrice?.amount || null,
-          maximumOrderPrice:
-            typeof listing.maximumOrderPrice === "number"
-              ? listing.maximumOrderPrice
-              : listing.maximumOrderPrice?.amount || null,
-        }))
-        .sort((a, b) => a.channel.localeCompare(b.channel));
-=======
         .map((listing: ChannelListing): NormalizedChannelListing => {
           // Type guard to check if this is a remote listing
           const isRemoteListing = (l: ChannelListing): l is RemoteChannelListing => {
@@ -304,7 +263,6 @@
         .sort((a: NormalizedChannelListing, b: NormalizedChannelListing) =>
           a.channel.localeCompare(b.channel)
         );
->>>>>>> 4e9c00cb
     }
 
     return normalized;
