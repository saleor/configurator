import { logger } from "../lib/logger";
import { ServiceComposer, type ServiceContainer } from "./service-container";
import { DiffService } from "./diff";
<<<<<<< HEAD
import { DiffFormatter, IntrospectDiffFormatter } from "./diff";
=======
import { DiffFormatter } from "./diff";
import { createClient } from "../lib/graphql/client";
import type { BaseCommandArgs } from "../cli/command";
>>>>>>> df10b6b7

export class SaleorConfigurator {
  constructor(private readonly services: ServiceContainer) {}

  async push() {
    const config = await this.services.configStorage.load();
    logger.debug("Configuration loaded", { config });

    const bootstrapTasks = [];

    if (config.shop) {
      logger.debug("Bootstrapping shop settings");
      bootstrapTasks.push(this.services.shop.updateSettings(config.shop));
    }

    if (config.productTypes) {
      logger.debug(`Bootstrapping ${config.productTypes.length} product types`);
      bootstrapTasks.push(
        Promise.all(
          config.productTypes.map((productType) =>
            this.services.productType.bootstrapProductType(productType)
          )
        )
      );
    }

    // Channels are added first to ensure they're ready before products (which reference them)
    if (config.channels) {
      logger.debug(`Bootstrapping ${config.channels.length} channels`);
      bootstrapTasks.push(
        this.services.channel.bootstrapChannels(config.channels)
      );
    }

    if (config.pageTypes) {
      logger.debug(`Bootstrapping ${config.pageTypes.length} page types`);
      bootstrapTasks.push(
        Promise.all(
          config.pageTypes.map((pageType) =>
            this.services.pageType.bootstrapPageType(pageType)
          )
        )
      );
    }

    if (config.categories) {
      logger.debug(`Bootstrapping ${config.categories.length} categories`);
      bootstrapTasks.push(
        this.services.category.bootstrapCategories(config.categories)
      );
    }

    if (config.products) {
      logger.debug(`Bootstrapping ${config.products.length} products`);
      bootstrapTasks.push(
        this.services.product.bootstrapProducts(config.products)
      );
    }

    try {
      await Promise.all(bootstrapTasks);
      logger.info("Bootstrap process completed successfully");
    } catch (error) {
      logger.error("Bootstrap process failed", { error });
      throw error;
    }
  }

  async introspect() {
    logger.info("Starting introspect process");
    try {
      const config = await this.services.configuration.retrieve();
      logger.info("Configuration retrieved successfully");
      return config;
    } catch (error) {
      logger.error("Failed to retrieve configuration", { error });
      throw error;
    }
  }

  async diff() {
    logger.info("Starting diff process");

    try {
      const diffService = new DiffService(this.services);

      const summary = await diffService.compare();
      const output = DiffFormatter.format(summary);

      return {
        summary,
        output,
      };
    } catch (error) {
      logger.error("Failed to diff configurations", { error });
      throw error;
    }
  }
<<<<<<< HEAD

  async diffForIntrospect(options: DiffOptions = {}) {
    const { format = "table", filter, quiet = false } = options;

    logger.info("Starting diff process for introspect");

    try {
      if (!quiet) {
        console.log("📥 Loading local configuration...");
      }

      const diffService = new DiffService(this.services);

      if (!quiet) {
        console.log("🌐 Fetching remote configuration...");
      }

      const summary = await diffService.compareForIntrospect();

      if (!quiet) {
        console.log("🔍 Analyzing differences...\n");
      }

      // Apply filter if specified
      let filteredSummary = summary;
      if (filter && filter.length > 0) {
        const filterSet = new Set(filter.map((f) => f.toLowerCase()));
        const filteredResults = summary.results.filter((result) =>
          filterSet.has(result.entityType.toLowerCase().replace(/\s+/g, ""))
        );

        filteredSummary = {
          ...summary,
          results: filteredResults,
          totalChanges: filteredResults.length,
          creates: filteredResults.filter((r) => r.operation === "CREATE").length,
          updates: filteredResults.filter((r) => r.operation === "UPDATE").length,
          deletes: filteredResults.filter((r) => r.operation === "DELETE").length,
        };
      }

      // Format and display output
      let formattedOutput: string;
      const introspectFormatter = new IntrospectDiffFormatter();

      switch (format) {
        case "json":
          formattedOutput = JSON.stringify(filteredSummary, null, 2);
          break;
        case "summary":
          formattedOutput = DiffFormatter.formatSummary(filteredSummary);
          break;
        case "table":
        default:
          formattedOutput = introspectFormatter.format(filteredSummary);
      }

      console.log(formattedOutput);

      logger.info("Introspect diff process completed successfully", {
        totalChanges: filteredSummary.totalChanges,
        creates: filteredSummary.creates,
        updates: filteredSummary.updates,
        deletes: filteredSummary.deletes,
      });

      return filteredSummary;
    } catch (error) {
      logger.error("Failed to diff configurations for introspect", { error });
      throw error;
    }
  }
=======
}

export function createConfigurator(baseArgs: BaseCommandArgs) {
  const { url, token, config: configPath } = baseArgs;

  const client = createClient(token, url);
  const services = ServiceComposer.compose(client, configPath);
  return new SaleorConfigurator(services);
>>>>>>> df10b6b7
}<|MERGE_RESOLUTION|>--- conflicted
+++ resolved
@@ -1,13 +1,15 @@
 import { logger } from "../lib/logger";
 import { ServiceComposer, type ServiceContainer } from "./service-container";
 import { DiffService } from "./diff";
-<<<<<<< HEAD
 import { DiffFormatter, IntrospectDiffFormatter } from "./diff";
-=======
-import { DiffFormatter } from "./diff";
 import { createClient } from "../lib/graphql/client";
 import type { BaseCommandArgs } from "../cli/command";
->>>>>>> df10b6b7
+
+export type IntrospectDiffOptions = {
+  format?: "table" | "json" | "summary";
+  filter?: string[];
+  quiet?: boolean;
+};
 
 export class SaleorConfigurator {
   constructor(private readonly services: ServiceContainer) {}
@@ -106,9 +108,8 @@
       throw error;
     }
   }
-<<<<<<< HEAD
 
-  async diffForIntrospect(options: DiffOptions = {}) {
+  async diffForIntrospect(options: IntrospectDiffOptions = {}) {
     const { format = "table", filter, quiet = false } = options;
 
     logger.info("Starting diff process for introspect");
@@ -133,7 +134,7 @@
       // Apply filter if specified
       let filteredSummary = summary;
       if (filter && filter.length > 0) {
-        const filterSet = new Set(filter.map((f) => f.toLowerCase()));
+        const filterSet = new Set(filter.map((f: string) => f.toLowerCase()));
         const filteredResults = summary.results.filter((result) =>
           filterSet.has(result.entityType.toLowerCase().replace(/\s+/g, ""))
         );
@@ -179,7 +180,6 @@
       throw error;
     }
   }
-=======
 }
 
 export function createConfigurator(baseArgs: BaseCommandArgs) {
@@ -188,5 +188,4 @@
   const client = createClient(token, url);
   const services = ServiceComposer.compose(client, configPath);
   return new SaleorConfigurator(services);
->>>>>>> df10b6b7
 }