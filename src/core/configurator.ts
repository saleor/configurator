--- conflicted
+++ resolved
@@ -1,15 +1,8 @@
 import type { BaseCommandArgs } from "../cli/command";
 import { createClient } from "../lib/graphql/client";
 import { logger } from "../lib/logger";
-import { DiffFormatter, DiffService } from "./diff";
+import { DiffFormatter, DiffService, IntrospectDiffFormatter } from "./diff";
 import { ServiceComposer, type ServiceContainer } from "./service-container";
-<<<<<<< HEAD
-import { DiffService } from "./diff";
-import { DiffFormatter, IntrospectDiffFormatter } from "./diff";
-import { createClient } from "../lib/graphql/client";
-import type { BaseCommandArgs } from "../cli/command";
-=======
->>>>>>> c1ad9f80
 
 export type IntrospectDiffOptions = {
   format?: "table" | "json" | "summary";
