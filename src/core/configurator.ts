--- conflicted
+++ resolved
@@ -1,13 +1,10 @@
 import type { BaseCommandArgs } from "../cli/command";
 import { cliConsole } from "../cli/console";
+import { BulkOperationProgress } from "../cli/progress";
 import { createClient } from "../lib/graphql/client";
 import { logger } from "../lib/logger";
-<<<<<<< HEAD
-import { DiffFormatter, DiffService } from "./diff";
+import { formatDiff } from "./diff";
 import type { ParsedSelectiveOptions } from "./diff/types";
-=======
-import { formatDiff } from "./diff";
->>>>>>> 1d43414e
 import { ServiceComposer, type ServiceContainer } from "./service-container";
 
 export class SaleorConfigurator {
@@ -21,7 +18,6 @@
     return this.services;
   }
 
-<<<<<<< HEAD
   async push() {
     const config = await this.services.configStorage.load();
     logger.debug("Configuration loaded", { config });
@@ -151,11 +147,7 @@
     cliConsole.progress.info("Push operation completed successfully");
   }
 
-
   async introspect(selectiveOptions?: ParsedSelectiveOptions) {
-=======
-  async introspect() {
->>>>>>> 1d43414e
     cliConsole.progress.start("Retrieving configuration from Saleor");
     try {
       const config = await this.services.configuration.retrieve(selectiveOptions);
