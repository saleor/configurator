--- conflicted
+++ resolved
@@ -2,11 +2,7 @@
 import { cliConsole } from "../cli/console";
 import { createClient } from "../lib/graphql/client";
 import { logger } from "../lib/logger";
-<<<<<<< HEAD
-import { DiffFormatter } from "./diff";
-=======
-import { DiffService, formatDiff } from "./diff";
->>>>>>> 46086a2a
+import { formatDiff } from "./diff";
 import { ServiceComposer, type ServiceContainer } from "./service-container";
 
 export class SaleorConfigurator {
