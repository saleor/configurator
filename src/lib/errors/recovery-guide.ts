--- conflicted
+++ resolved
@@ -48,222 +48,22 @@
     }),
   ],
   [
-<<<<<<< HEAD
-    /Channel ['"]?(.+?)['"]? not found/i,
-    (match) => ({
-      fix: `Ensure channel '${match[1]}' exists or is defined in your config`,
-      check: "View existing channels",
-      command: "saleor-configurator introspect --include=channels",
-=======
     /Collection ['"]?(.+?)['"]? not found/i,
     (match) => ({
       fix: `Ensure collection '${match[1]}' exists or will be created earlier in deployment`,
       check: "View existing collections",
       command: "saleor-configurator introspect --include=collections",
->>>>>>> 4e9c00cb
     }),
   ],
   [
     /Product type ['"]?(.+?)['"]? not found/i,
     (match) => ({
-<<<<<<< HEAD
-      fix: `Ensure product type '${match[1]}' exists or is defined before products that use it`,
-=======
       fix: `Create the product type '${match[1]}' in the productTypes section first`,
->>>>>>> 4e9c00cb
       check: "View existing product types",
       command: "saleor-configurator introspect --include=productTypes",
     }),
   ],
   [
-<<<<<<< HEAD
-    /Warehouse ['"]?([\w-]+)['"]? not found/i,
-    (match) => ({
-      fix: `Ensure warehouse '${match[1]}' exists in your warehouses configuration`,
-      check: "Warehouse slugs must match exactly (case-sensitive)",
-      command: "saleor-configurator diff --include=warehouses",
-    }),
-  ],
-  [
-    /Shipping zone ['"]?([\w\s-]+)['"]? not found/i,
-    (match) => ({
-      fix: `Ensure shipping zone '${match[1]}' exists in your configuration`,
-      check: "Shipping zone names must match exactly",
-      command: "saleor-configurator diff --include=shippingZones",
-    }),
-  ],
-  [
-    /Tax class ['"]?([\w\s-]+)['"]? (?:not found|doesn't exist)/i,
-    (match) => ({
-      fix: `Ensure tax class '${match[1]}' exists in your configuration`,
-      check: "Tax class names must match exactly",
-      command: "saleor-configurator introspect --include=taxes",
-    }),
-  ],
-
-  // Duplicate/conflict errors
-  [
-    /Duplicate slug ['"]?([^'"]+)['"]?/i,
-    (match) => ({
-      fix: `Use a unique slug - '${match[1]}' already exists`,
-      check: "View existing entities to find available slugs",
-      command: "saleor-configurator introspect",
-    }),
-  ],
-  [
-    /already exists with name ['"]?([^'"]+)['"]?/i,
-    (match) => ({
-      fix: `Entity with name '${match[1]}' already exists - use a different name or update the existing one`,
-      check: "View current state",
-      command: "saleor-configurator diff",
-    }),
-  ],
-  [
-    /Duplicate (\w+) (?:names?|slugs?) found: ([\w\s,]+)/i,
-    (match) => ({
-      fix: `Remove duplicate ${match[1].toLowerCase()} entries from your config`,
-      check: `Each ${match[1].toLowerCase()} must have a unique identifier`,
-      command: `saleor-configurator diff --include=${match[1].toLowerCase()}s`,
-    }),
-  ],
-  [
-    /SKU ['"]?([\w-]+)['"]? already exists/i,
-    (match) => ({
-      fix: `Change SKU '${match[1]}' to a unique value`,
-      check: "Each product variant must have a unique SKU",
-      command: "saleor-configurator introspect --include=products",
-    }),
-  ],
-
-  // Validation errors
-  [
-    /(\w+) is required/i,
-    (match) => ({
-      fix: `Add the required field '${match[1]}' to your configuration`,
-      check: "Review the schema documentation",
-      command: "cat SCHEMA.md",
-    }),
-  ],
-  [
-    /Invalid (\w+) value/i,
-    (match) => ({
-      fix: `Check that the ${match[1]} field has a valid value according to the schema`,
-      check: "Review valid values in schema documentation",
-    }),
-  ],
-  [
-    /Invalid currency code ['"]?([A-Z]+)['"]?/i,
-    (match) => ({
-      fix: `Use a valid ISO 4217 currency code instead of '${match[1]}'`,
-      check: "Common codes: USD, EUR, GBP, CAD, AUD, JPY",
-      command: "See https://en.wikipedia.org/wiki/ISO_4217 for full list",
-    }),
-  ],
-  [
-    /Invalid country code ['"]?([A-Z]+)['"]?/i,
-    (match) => ({
-      fix: `Use a valid ISO 3166-1 alpha-2 country code instead of '${match[1]}'`,
-      check: "Common codes: US, GB, DE, FR, CA, AU, JP",
-      command: "See https://en.wikipedia.org/wiki/ISO_3166-1_alpha-2 for full list",
-    }),
-  ],
-  [
-    /Tax rate must be between 0 and 100/i,
-    () => ({
-      fix: "Set tax rate as a percentage between 0 and 100",
-      check: "Example: rate: 8.5 for 8.5% tax",
-      command: "Validate your tax rates in the configuration",
-    }),
-  ],
-  [
-    /Invalid country rate for ['"]?([A-Z]+)['"]?: ([\d.]+)/i,
-    (match) => ({
-      fix: `Fix tax rate for country '${match[1]}' (currently ${match[2]})`,
-      check: "Tax rates must be between 0 and 100",
-      command: "Update countryRates in your tax configuration",
-    }),
-  ],
-  [
-    /At least one country is required/i,
-    () => ({
-      fix: "Add at least one country code to the shipping zone",
-      check: "Use ISO 3166-1 alpha-2 codes (e.g., US, GB, DE)",
-      command: "countries: [US, CA, MX]",
-    }),
-  ],
-  [
-    /Shipping method (\w+) is required/i,
-    (match) => ({
-      fix: `Add required field '${match[1].toLowerCase()}' to shipping method`,
-      check: "Required fields: name, type, channelListings (with channel and price)",
-      command: "See example.yml for shipping method template",
-    }),
-  ],
-  [
-    /Failed to create subcategories for ['"]?([\w\s-]+)['"]?/i,
-    (match) => ({
-      fix: `Check subcategory configuration for parent category '${match[1]}'`,
-      check: "Ensure subcategory names and slugs are unique",
-      command: "Review category hierarchy in your configuration",
-    }),
-  ],
-
-  // Permission errors
-  [
-    /permission denied|unauthorized|forbidden/i,
-    () => ({
-      fix: "Check that your API token has the required permissions",
-      check: "Verify token permissions in Saleor dashboard",
-      command: "saleor-configurator diff --token YOUR_TOKEN",
-    }),
-  ],
-
-  // Network errors
-  [
-    /ECONNREFUSED|ETIMEDOUT|ENOTFOUND/i,
-    () => ({
-      fix: "Check your network connection and Saleor instance URL",
-      check: "Verify the instance is accessible",
-      command: "curl -I YOUR_SALEOR_URL/graphql/",
-    }),
-  ],
-  [
-    /fetch failed/i,
-    () => ({
-      fix: "Check your network connection and Saleor instance URL",
-      check: "Verify the instance is running and accessible",
-      command: "ping your-saleor-instance.com",
-    }),
-  ],
-
-  // GraphQL errors
-  [
-    /Variable.*?(\$\w+).*? of type/i,
-    (match) => ({
-      fix: `Check the ${match[1]} field type matches the GraphQL schema`,
-      check: "This might be a version mismatch between configurator and Saleor",
-    }),
-  ],
-]);
-
-/**
- * Get recovery suggestions for an error message
- */
-export function getSuggestions(errorMessage: string): RecoverySuggestion[] {
-  const suggestions: RecoverySuggestion[] = [];
-
-  // Handle null/undefined error messages
-  if (!errorMessage) {
-    return [
-      {
-        fix: "Review the error message for details",
-        check: "Check your configuration against the current Saleor state",
-        command: "saleor-configurator diff --verbose",
-      },
-    ];
-  }
-
-=======
     /Page type ['"]?(.+?)['"]? not found/i,
     (match) => ({
       fix: `Create the page type '${match[1]}' in the pageTypes section first`,
@@ -464,7 +264,6 @@
 
   const suggestions: RecoverySuggestion[] = [];
 
->>>>>>> 4e9c00cb
   for (const [pattern, getSuggestion] of patterns) {
     const match = errorMessage.match(pattern);
     if (match) {
@@ -492,17 +291,10 @@
     const lines: string[] = [];
     if (suggestion.fix) {
       lines.push(`→ Fix: ${suggestion.fix}`);
-<<<<<<< HEAD
     }
     if (suggestion.check) {
       lines.push(`→ Check: ${suggestion.check}`);
     }
-=======
-    }
-    if (suggestion.check) {
-      lines.push(`→ Check: ${suggestion.check}`);
-    }
->>>>>>> 4e9c00cb
     if (suggestion.command) {
       lines.push(`→ Run: ${suggestion.command}`);
     }
@@ -534,13 +326,7 @@
   patterns.set(pattern, getSuggestion);
 }
 
-<<<<<<< HEAD
-/**
- * @deprecated Use named exports instead of the ErrorRecoveryGuide class
- */
-=======
 // Keep the class as a namespace for backward compatibility
->>>>>>> 4e9c00cb
 export const ErrorRecoveryGuide = {
   getSuggestions,
   formatSuggestions,
