/**
 * Error recovery guide system for providing actionable suggestions to users
 */

export interface RecoverySuggestion {
  fix: string;
  check?: string;
  command?: string;
}

/**
 * Registry of error patterns and their recovery suggestions
 */
const patterns: Map<RegExp, (match: RegExpMatchArray) => RecoverySuggestion> = new Map([
  // Attribute errors
  [
    /Entity type is required for reference attribute ['"]?([^'"]+)['"]?/i,
    (match) => ({
      fix: `Add entityType field to the '${match[1]}' reference attribute in your config`,
      check: "Valid values are: PAGE, PRODUCT, or PRODUCT_VARIANT",
      command: "saleor-configurator diff --include=attributes",
    }),
  ],
  [
    /Attribute ['"]?([^'"]+)['"]? not found/i,
    (match) => ({
      fix: `Create the attribute '${match[1]}' first or reference an existing one`,
      check: "View available attributes",
      command: "saleor-configurator introspect --include=attributes",
    }),
  ],
  [
    /Failed to resolve referenced attributes/i,
    () => ({
      fix: "Ensure referenced attributes exist and match the correct type (PRODUCT_TYPE or PAGE_TYPE)",
      check: "List all available attributes",
      command: "saleor-configurator introspect --include=attributes",
    }),
  ],

  // Entity not found errors
  [
    /Category ['"]?(.+?)['"]? not found/i,
    (match) => ({
      fix: `Ensure category '${match[1]}' exists or will be created earlier in deployment`,
      check: "View existing categories",
      command: "saleor-configurator introspect --include=categories",
    }),
  ],
  [
    /Collection ['"]?(.+?)['"]? not found/i,
    (match) => ({
      fix: `Ensure collection '${match[1]}' exists or will be created earlier in deployment`,
      check: "View existing collections",
      command: "saleor-configurator introspect --include=collections",
    }),
  ],
  [
    /Product type ['"]?(.+?)['"]? not found/i,
    (match) => ({
      fix: `Create the product type '${match[1]}' in the productTypes section first`,
      check: "View existing product types",
      command: "saleor-configurator introspect --include=productTypes",
    }),
  ],
  [
    /Page type ['"]?(.+?)['"]? not found/i,
    (match) => ({
      fix: `Create the page type '${match[1]}' in the pageTypes section first`,
      check: "View existing page types",
      command: "saleor-configurator introspect --include=pageTypes",
    }),
  ],

  // Duplicate entity errors
  [
    /Duplicate.*['"]?(.+?)['"]?.*found/i,
    (match) => ({
      fix: `Remove duplicate '${match[1]}' from your configuration`,
      check: "Search for the duplicate entity name",
      command: "saleor-configurator diff --verbose",
    }),
  ],

  // Permission errors
  [
    /Permission denied|You do not have permission/i,
    () => ({
      fix: "Check your Saleor API token has the required permissions",
      check: "Ensure you have admin permissions for the operations you're trying to perform",
      command: "saleor-configurator introspect --include=shop",
    }),
  ],

  // Network errors
  [
    /Network error|Connection failed|ECONNREFUSED/i,
    () => ({
      fix: "Check your Saleor API URL and network connection",
      check: "Verify the SALEOR_API_URL environment variable is correct",
      command: "curl -I $SALEOR_API_URL/graphql/",
    }),
  ],

  // Authentication errors
  [
    /Authentication failed|Invalid token|Unauthorized/i,
    () => ({
      fix: "Check your Saleor API token is valid and not expired",
      check: "Verify the SALEOR_BEARER_TOKEN environment variable is set correctly",
      command: "saleor-configurator introspect --include=shop",
    }),
  ],

  // Validation errors
  [
    /is required/i,
    () => ({
      fix: "Add the required field to your configuration",
      check: "Review the configuration schema documentation",
      command: "saleor-configurator --help",
    }),
  ],
  [
    /must be unique/i,
    () => ({
      fix: "Ensure all entity names/slugs are unique within their type",
      check: "Review your configuration for duplicate names or slugs",
      command: "saleor-configurator diff --verbose",
    }),
  ],

  // Deployment errors
  [
    /Entity.*failed.*validation/i,
    () => ({
      fix: "Fix the validation error in your configuration",
      check: "Review the entity definition and ensure all required fields are present",
      command: "saleor-configurator diff --verbose",
    }),
  ],

<<<<<<< HEAD
    // Handle null/undefined error messages
    if (!errorMessage) {
      return [
        {
          fix: "Review the error message for details",
          check: "Check your configuration against the current Saleor state",
          command: "saleor-configurator diff --verbose",
        },
      ];
    }
=======
  // Currency/Country errors
  [
    /Invalid currency code ['"]?([^'"]+)['"]?/i,
    (match) => ({
      fix: `Use a valid ISO 4217 currency code instead of '${match[1]}'`,
      check: "Common codes: USD, EUR, GBP, JPY, etc.",
      command: "saleor-configurator introspect --include=channels",
    }),
  ],
  [
    /Invalid country code ['"]?([^'"]+)['"]?/i,
    (match) => ({
      fix: `Use a valid ISO 3166-1 alpha-2 country code instead of '${match[1]}'`,
      check: "Common codes: US, GB, DE, FR, etc.",
      command: "saleor-configurator introspect --include=channels",
    }),
  ],
>>>>>>> 4e9c00cb

  // Tax class errors
  [
    /Tax class ['"]?(.+?)['"]? not found/i,
    (match) => ({
      fix: `Create the tax class '${match[1]}' in the taxClasses section first`,
      check: "View existing tax classes",
      command: "saleor-configurator introspect --include=taxClasses",
    }),
  ],

  // Warehouse errors
  [
    /Warehouse ['"]?(.+?)['"]? not found/i,
    (match) => ({
      fix: `Create the warehouse '${match[1]}' in the warehouses section first`,
      check: "View existing warehouses",
      command: "saleor-configurator introspect --include=warehouses",
    }),
  ],

  // Shipping zone errors
  [
    /Shipping zone ['"]?(.+?)['"]? not found/i,
    (match) => ({
      fix: `Create the shipping zone '${match[1]}' in the shippingZones section first`,
      check: "View existing shipping zones",
      command: "saleor-configurator introspect --include=shippingZones",
    }),
  ],

  // Channel errors
  [
    /Channel ['"]?(.+?)['"]? not found/i,
    (match) => ({
      fix: `Create the channel '${match[1]}' in the channels section first`,
      check: "View existing channels",
      command: "saleor-configurator introspect --include=channels",
    }),
  ],

  // Generic configuration errors
  [
    /Configuration.*invalid/i,
    () => ({
      fix: "Review your YAML configuration for syntax errors",
      check: "Ensure proper YAML formatting and indentation",
      command: "saleor-configurator diff --verbose",
    }),
  ],

  // File errors
  [
    /ENOENT.*config/i,
    () => ({
      fix: "Create a config.yml file in your project directory",
      check: "Run the start command to generate a sample configuration",
      command: "saleor-configurator start",
    }),
  ],

  // Unknown GraphQL errors
  [
    /GraphQL error/i,
    () => ({
      fix: "Review the GraphQL error details for specific field issues",
      check: "Verify your configuration matches the current Saleor schema",
      command: "saleor-configurator diff --verbose",
    }),
  ],

  // Schema version mismatch
  [
    /Unsupported.*version|Schema.*mismatch/i,
    () => ({
      fix: "Update your configurator to match your Saleor version",
      check: "Verify your Saleor instance version matches the configurator requirements",
      command: "npm update @saleor/configurator",
    }),
  ],

  // Rate limiting
  [
    /Rate limit|Too many requests/i,
    () => ({
      fix: "Wait a few seconds and retry the operation",
      check: "Consider batching large operations or adding delays",
      command: "saleor-configurator deploy --verbose",
    }),
  ],
]);

/**
 * Get recovery suggestions for an error message
 */
export function getSuggestions(errorMessage: string | undefined | null): RecoverySuggestion[] {
  if (!errorMessage || typeof errorMessage !== "string") {
    return [
      {
        fix: "Review the error for details",
        command: "saleor-configurator diff --verbose",
      },
    ];
  }

  const suggestions: RecoverySuggestion[] = [];

  for (const [pattern, getSuggestion] of patterns) {
    const match = errorMessage.match(pattern);
    if (match) {
      suggestions.push(getSuggestion(match));
    }
  }

  // Add generic suggestion if no specific patterns matched
  if (suggestions.length === 0) {
    suggestions.push({
      fix: "Review the error message for details",
      check: "Check your configuration against the current Saleor state",
      command: "saleor-configurator diff --verbose",
    });
  }

  return suggestions;
}

/**
 * Format suggestions for display
 */
export function formatSuggestions(suggestions: RecoverySuggestion[]): string[] {
  return suggestions.flatMap((suggestion) => {
    const lines: string[] = [];
    if (suggestion.fix) {
      lines.push(`→ Fix: ${suggestion.fix}`);
    }
    if (suggestion.check) {
      lines.push(`→ Check: ${suggestion.check}`);
    }
<<<<<<< HEAD

    // Limit total patterns to prevent memory issues
    const MAX_PATTERNS = 100;
    if (ErrorRecoveryGuide.patterns.size >= MAX_PATTERNS) {
      throw new Error(`Maximum number of patterns (${MAX_PATTERNS}) reached`);
    }

    ErrorRecoveryGuide.patterns.set(pattern, getSuggestion);
=======
    if (suggestion.command) {
      lines.push(`→ Run: ${suggestion.command}`);
    }
    return lines;
  });
}

/**
 * Register a custom error pattern and recovery suggestion
 * @throws Error if pattern already exists
 */
export function registerPattern(
  pattern: RegExp,
  getSuggestion: (match: RegExpMatchArray) => RecoverySuggestion
): void {
  // Check for duplicate pattern
  for (const existingPattern of patterns.keys()) {
    if (existingPattern.source === pattern.source && existingPattern.flags === pattern.flags) {
      throw new Error(`Pattern already registered: ${pattern.source}`);
    }
>>>>>>> 4e9c00cb
  }

  // Limit total patterns to prevent memory issues
  const MAX_PATTERNS = 100;
  if (patterns.size >= MAX_PATTERNS) {
    throw new Error(`Maximum number of patterns (${MAX_PATTERNS}) reached`);
  }

  patterns.set(pattern, getSuggestion);
}

// Keep the class as a namespace for backward compatibility
export const ErrorRecoveryGuide = {
  getSuggestions,
  formatSuggestions,
  registerPattern,
};<|MERGE_RESOLUTION|>--- conflicted
+++ resolved
@@ -140,18 +140,6 @@
     }),
   ],
 
-<<<<<<< HEAD
-    // Handle null/undefined error messages
-    if (!errorMessage) {
-      return [
-        {
-          fix: "Review the error message for details",
-          check: "Check your configuration against the current Saleor state",
-          command: "saleor-configurator diff --verbose",
-        },
-      ];
-    }
-=======
   // Currency/Country errors
   [
     /Invalid currency code ['"]?([^'"]+)['"]?/i,
@@ -169,7 +157,6 @@
       command: "saleor-configurator introspect --include=channels",
     }),
   ],
->>>>>>> 4e9c00cb
 
   // Tax class errors
   [
@@ -308,16 +295,6 @@
     if (suggestion.check) {
       lines.push(`→ Check: ${suggestion.check}`);
     }
-<<<<<<< HEAD
-
-    // Limit total patterns to prevent memory issues
-    const MAX_PATTERNS = 100;
-    if (ErrorRecoveryGuide.patterns.size >= MAX_PATTERNS) {
-      throw new Error(`Maximum number of patterns (${MAX_PATTERNS}) reached`);
-    }
-
-    ErrorRecoveryGuide.patterns.set(pattern, getSuggestion);
-=======
     if (suggestion.command) {
       lines.push(`→ Run: ${suggestion.command}`);
     }
@@ -338,7 +315,6 @@
     if (existingPattern.source === pattern.source && existingPattern.flags === pattern.flags) {
       throw new Error(`Pattern already registered: ${pattern.source}`);
     }
->>>>>>> 4e9c00cb
   }
 
   // Limit total patterns to prevent memory issues
