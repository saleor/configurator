import type { CombinedError } from "@urql/core";
import { GraphQLError } from "../errors/graphql";
import { logger } from "../logger";

/**
 * Type guard to check if error is a CombinedError from URQL
 */
function isCombinedError(error: unknown): error is CombinedError {
  return (
    typeof error === "object" &&
    error !== null &&
    "graphQLErrors" in error &&
    Array.isArray((error as Record<string, unknown>).graphQLErrors)
  );
}

/**
 * Wraps a service method with error handling and logging
 */
<<<<<<< HEAD
export async function wrapServiceCall<T>(
  operation: string,
  entityType: string,
  entityIdentifier: string | undefined,
  fn: () => Promise<T>,
  ErrorClass?: new (message: string, entityIdentifier?: string) => Error
): Promise<T> {
  const context = entityIdentifier ? `${entityType} '${entityIdentifier}'` : entityType;

  try {
    logger.debug(`Starting ${operation}`, { entityType, entityIdentifier });
    const result = await fn();
    logger.debug(`Completed ${operation}`, { entityType, entityIdentifier });
    return result;
  } catch (error) {
    logger.error(`Failed ${operation}`, {
      entityType,
      entityIdentifier,
      error: error instanceof Error ? error.message : String(error),
    });

    // If it's already the expected error type, re-throw it
    if (ErrorClass && error instanceof ErrorClass) {
      throw error;
    }

=======
// Type for error constructor that accepts at least a message parameter
// Uses any[] to allow for flexible parameter types in derived error classes while maintaining compatibility
// eslint-disable-next-line @typescript-eslint/no-explicit-any
// biome-ignore lint/suspicious/noExplicitAny: Type definition requires flexible parameter handling
type ErrorConstructor = new (message: string, ...args: any[]) => Error;

export async function wrapServiceCall<T>(
  operation: string,
  entityType: string,
  entityIdentifier: string | undefined,
  fn: () => Promise<T>,
  ErrorClass?: ErrorConstructor
): Promise<T> {
  const context = entityIdentifier ? `${entityType} '${entityIdentifier}'` : entityType;

  try {
    logger.debug(`Starting ${operation}`, { entityType, entityIdentifier });
    const result = await fn();
    logger.debug(`Completed ${operation}`, { entityType, entityIdentifier });
    return result;
  } catch (error) {
    logger.error(`Failed ${operation}`, {
      entityType,
      entityIdentifier,
      error: error instanceof Error ? error.message : String(error),
    });

    // If it's already the expected error type, re-throw it
    if (ErrorClass && error instanceof ErrorClass) {
      throw error;
    }

>>>>>>> 4e9c00cb
    // Handle GraphQL errors with proper context
    if (isCombinedError(error)) {
      throw GraphQLError.fromCombinedError(`Failed to ${operation} for ${context}`, error);
    }

    // Wrap in the provided error class if available
    if (ErrorClass) {
      const message = `Failed to ${operation} for ${context}: ${
        error instanceof Error ? error.message : String(error)
      }`;
      throw new ErrorClass(message, entityIdentifier);
    }

    // Default error wrapping
    const message = `Failed to ${operation} for ${context}: ${
      error instanceof Error ? error.message : String(error)
    }`;
    throw new Error(message);
  }
}

/**
 * Wraps multiple async operations with individual error handling
 */
export async function wrapBatch<T, R>(
  items: T[],
  operation: string,
  getIdentifier: (item: T) => string,
  processFn: (item: T) => Promise<R>
): Promise<{
  successes: Array<{ item: T; result: R }>;
  failures: Array<{ item: T; error: Error }>;
}> {
  const results = await Promise.allSettled(
    items.map(async (item) => {
      try {
        const result = await processFn(item);
        return { item, success: true as const, result };
      } catch (error) {
        return {
          item,
          success: false as const,
          error: error instanceof Error ? error : new Error(String(error)),
        };
      }
    })
  );

  const successes: Array<{ item: T; result: R }> = [];
  const failures: Array<{ item: T; error: Error }> = [];

  for (const result of results) {
    if (result.status === "fulfilled") {
      if (result.value.success) {
        successes.push({ item: result.value.item, result: result.value.result });
      } else {
        failures.push({ item: result.value.item, error: result.value.error });
      }
    }
  }

  if (failures.length > 0) {
    logger.warn(`${operation} completed with ${failures.length} failures`, {
      successCount: successes.length,
      failureCount: failures.length,
      failedItems: failures.map((f) => getIdentifier(f.item)),
    });
  }

  return { successes, failures };
}

/**
<<<<<<< HEAD
 * @deprecated Use named exports instead of the ServiceErrorWrapper class
=======
 * Utility for wrapping service methods with standardized error handling
 * @deprecated Use the individual functions instead
>>>>>>> 4e9c00cb
 */
export const ServiceErrorWrapper = {
  wrapServiceCall,
  wrapBatch,
};<|MERGE_RESOLUTION|>--- conflicted
+++ resolved
@@ -14,43 +14,15 @@
   );
 }
 
-/**
- * Wraps a service method with error handling and logging
- */
-<<<<<<< HEAD
-export async function wrapServiceCall<T>(
-  operation: string,
-  entityType: string,
-  entityIdentifier: string | undefined,
-  fn: () => Promise<T>,
-  ErrorClass?: new (message: string, entityIdentifier?: string) => Error
-): Promise<T> {
-  const context = entityIdentifier ? `${entityType} '${entityIdentifier}'` : entityType;
-
-  try {
-    logger.debug(`Starting ${operation}`, { entityType, entityIdentifier });
-    const result = await fn();
-    logger.debug(`Completed ${operation}`, { entityType, entityIdentifier });
-    return result;
-  } catch (error) {
-    logger.error(`Failed ${operation}`, {
-      entityType,
-      entityIdentifier,
-      error: error instanceof Error ? error.message : String(error),
-    });
-
-    // If it's already the expected error type, re-throw it
-    if (ErrorClass && error instanceof ErrorClass) {
-      throw error;
-    }
-
-=======
 // Type for error constructor that accepts at least a message parameter
 // Uses any[] to allow for flexible parameter types in derived error classes while maintaining compatibility
 // eslint-disable-next-line @typescript-eslint/no-explicit-any
 // biome-ignore lint/suspicious/noExplicitAny: Type definition requires flexible parameter handling
 type ErrorConstructor = new (message: string, ...args: any[]) => Error;
 
+/**
+ * Wraps a service method with error handling and logging
+ */
 export async function wrapServiceCall<T>(
   operation: string,
   entityType: string,
@@ -77,7 +49,6 @@
       throw error;
     }
 
->>>>>>> 4e9c00cb
     // Handle GraphQL errors with proper context
     if (isCombinedError(error)) {
       throw GraphQLError.fromCombinedError(`Failed to ${operation} for ${context}`, error);
@@ -151,12 +122,8 @@
 }
 
 /**
-<<<<<<< HEAD
- * @deprecated Use named exports instead of the ServiceErrorWrapper class
-=======
- * Utility for wrapping service methods with standardized error handling
- * @deprecated Use the individual functions instead
->>>>>>> 4e9c00cb
+ * Service error wrapper utility object
+ * Provides consistent error handling across service layer
  */
 export const ServiceErrorWrapper = {
   wrapServiceCall,
