--- conflicted
+++ resolved
@@ -3,8 +3,6 @@
 import { GraphQLError } from "../errors/graphql";
 import { logger } from "../logger";
 import { ServiceErrorWrapper } from "./error-wrapper";
-<<<<<<< HEAD
-=======
 
 // Type for GraphQL error objects in CombinedError
 type GraphQLErrorObject = {
@@ -13,7 +11,6 @@
   path?: unknown;
   extensions?: unknown;
 };
->>>>>>> 4e9c00cb
 
 // Mock dependencies
 vi.mock("../errors/graphql");
@@ -33,11 +30,7 @@
 class TestServiceError extends Error {
   constructor(
     message: string,
-<<<<<<< HEAD
-    public entityIdentifier?: string
-=======
     public entityIdentifier?: unknown
->>>>>>> 4e9c00cb
   ) {
     super(message);
     this.name = "TestServiceError";
@@ -60,15 +53,6 @@
 }
 
 // Mock CombinedError from URQL
-<<<<<<< HEAD
-const createMockCombinedError = (message: string): CombinedError =>
-  ({
-    message,
-    graphQLErrors: [{ message }],
-    networkError: null,
-    response: {},
-  }) as CombinedError;
-=======
 const createMockCombinedError = (message: string): CombinedError => {
   const graphQLError: GraphQLErrorObject = { message };
   return {
@@ -79,7 +63,6 @@
     response: {},
   } as CombinedError;
 };
->>>>>>> 4e9c00cb
 
 describe("ServiceErrorWrapper", () => {
   beforeEach(() => {
@@ -202,11 +185,7 @@
           );
         } catch (error) {
           expect(error).toBeInstanceOf(TestServiceError);
-<<<<<<< HEAD
-          expect(error.message).toBe(
-=======
           expect((error as TestServiceError).message).toBe(
->>>>>>> 4e9c00cb
             "Failed to delete for Product 'product-123': Original error message"
           );
           expect((error as TestServiceError).entityIdentifier).toBe("product-123");
