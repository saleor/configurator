import { z } from "zod";
import type { CommandConfig } from "../cli/command";
import { selectOption } from "../cli/command";
import { cliConsole } from "../cli/console";

export const startCommandSchema = z.object({
  quiet: z.boolean().default(false).describe("Suppress output"),
});

export type StartCommandArgs = z.infer<typeof startCommandSchema>;

const INTERACTIVE_CHOICES = [
  {
    name: "⬇️  Download your store's current configuration to a local file (`introspect`)",
    value: "introspect",
  },
<<<<<<< HEAD
  { name: "📤 Deploy configuration to Saleor (`deploy`)", value: "deploy" },
=======
>>>>>>> e34df55b
  {
    name: "🚀 Apply changes from your local file to your Saleor store (`push`)",
    value: "push",
  },
  {
    name: "🔍 See differences between your local file and your live Saleor store (`diff`)",
    value: "diff",
  },
];

async function runInteractiveSetup(): Promise<void> {
  cliConsole.header("🔧 Welcome to Saleor Configurator Setup!\n");

  const selectedAction = await selectOption(
    "What would you like to do?",
    INTERACTIVE_CHOICES
  );

  cliConsole.info(`\n✨ Starting ${selectedAction} in interactive mode...\n`);

  // Import the commands dynamically to avoid circular dependencies
  const { commands } = await import("./index");
  const targetCommand = commands.find((cmd) => cmd.name === selectedAction);

  if (targetCommand) {
    // Create a minimal CLI program for the selected command
    const { Command } = await import("@commander-js/extra-typings");
    const { createCommand } = await import("../cli/command");

    const program = new Command();
    const command = createCommand(
      targetCommand as CommandConfig<typeof targetCommand.schema>
    );
    program.addCommand(command);

    // For commands that need URL and token, prompt for them interactively
    if (["introspect", "diff", "push"].includes(selectedAction)) {
      const { promptForMissingArgs } = await import("../cli/command");
      const interactiveArgs = await promptForMissingArgs({});

      // Parse with the command name and interactive arguments
      await program.parseAsync(
        [
          selectedAction,
          "--url",
          interactiveArgs.url,
          "--token",
          interactiveArgs.token,
          "--config",
          interactiveArgs.config,
        ],
        { from: "user" }
      );
    } else {
      // Parse with the command name to simulate running it directly
      await program.parseAsync([selectedAction], { from: "user" });
    }
  }
}

export async function startHandler(args: StartCommandArgs): Promise<void> {
  cliConsole.setOptions({ quiet: args.quiet });
  await runInteractiveSetup();
}

export const startCommandConfig: CommandConfig<typeof startCommandSchema> = {
  name: "start",
  description: "🔧 Interactive setup wizard for first-time users",
  schema: startCommandSchema,
  handler: startHandler,
  requiresInteractive: false,
  examples: ["configurator start", "configurator start --quiet"],
};<|MERGE_RESOLUTION|>--- conflicted
+++ resolved
@@ -14,13 +14,9 @@
     name: "⬇️  Download your store's current configuration to a local file (`introspect`)",
     value: "introspect",
   },
-<<<<<<< HEAD
-  { name: "📤 Deploy configuration to Saleor (`deploy`)", value: "deploy" },
-=======
->>>>>>> e34df55b
   {
-    name: "🚀 Apply changes from your local file to your Saleor store (`push`)",
-    value: "push",
+    name: "🚀 Apply changes from your local file to your Saleor store (`deploy`)",
+    value: "deploy",
   },
   {
     name: "🔍 See differences between your local file and your live Saleor store (`diff`)",
