import { existsSync } from "node:fs";
import { z } from "zod";
import type { CommandConfig } from "../cli/command";
import { confirmAction, promptForMissingArgs, selectOption } from "../cli/command";
import { cliConsole } from "../cli/console";
import { DEFAULT_CONFIG_PATH } from "../modules/config/yaml-manager";

export const startCommandSchema = z.object({
  config: z.string().default(DEFAULT_CONFIG_PATH).describe("Configuration file path"),
  quiet: z.boolean().default(false).describe("Suppress output"),
});

export type StartCommandArgs = z.infer<typeof startCommandSchema>;

const RETURNING_USER_CHOICES = [
  {
    name: "⬇️  Download fresh configuration from your store (`introspect`)",
    value: "introspect",
    description: "Update your local config with the latest from your store",
  },
  {
    name: "🔍 Compare local config with your live store (`diff`)",
    value: "diff",
    description: "See what would change without making any updates",
  },
  {
    name: "🚀 Apply your local changes to your store (`deploy`)",
    value: "deploy",
    description: "Push your config.yml changes to your live store",
  },
];

function showWelcomeMessage(): void {
  cliConsole.header("✨ Welcome to Saleor Configurator! ✨\n");

  cliConsole.info(
    "Saleor Configurator helps you manage your e-commerce store configuration as code."
  );
  cliConsole.info("Think of it as 'infrastructure as code' but for your commerce settings.\n");

  cliConsole.info("With Configurator, you can:");
  cliConsole.info("👉 Keep your store configuration in version control");
  cliConsole.info("👉 Apply the same settings across multiple environments");
  cliConsole.info("👉 Track changes to your store setup over time");
  cliConsole.info("👉 Collaborate on store configuration with your team\n");
}

function isFirstTimeUser(configPath: string = DEFAULT_CONFIG_PATH): boolean {
  return !existsSync(configPath);
}

async function runFirstTimeSetup(configPath: string): Promise<void> {
  showWelcomeMessage();

  cliConsole.subtitle("🎯 Let's get you started!\n");
  cliConsole.info(
<<<<<<< HEAD
    `Since you don't have an existing configuration, we'll download your store's current`
=======
    "Since you don't have an existing configuration, we'll download your store's current one."
>>>>>>> dbcfd1dc
  );
  cliConsole.info(`configuration to create a local ${cliConsole.path(configPath)} file.\n`);

  const shouldContinue = await confirmAction(
    "Ready to connect to your Saleor store and download your configuration?",
    "You'll be asked for your store URL and API token next.",
    true
  );

  if (!shouldContinue) {
    cliConsole.info("\n👋 No problem! Run 'configurator start' again when you're ready.");
    return;
  }

  cliConsole.info("");
  await executeCommand("introspect", configPath);
}

async function runReturningUserSetup(configPath: string): Promise<void> {
  cliConsole.info("\n"); // Add some breathing room from CLI help
  cliConsole.header("🔧 Saleor Configurator\n");
  cliConsole.info(
    `I see you have a ${cliConsole.path(configPath)} file. What would you like to do?\n`
  );

  const selectedAction = await selectOption("Choose an action:", RETURNING_USER_CHOICES);

  cliConsole.info(`\n✨ Starting ${selectedAction}...\n`);
  await executeCommand(selectedAction, configPath);
}

async function executeCommand(commandName: string, configPath: string): Promise<void> {
  const isFirstTime = isFirstTimeUser(configPath);

  // Import the commands dynamically to avoid circular dependencies
  const { commands } = await import("./index");
  const targetCommand = commands.find((cmd) => cmd.name === commandName);

  if (targetCommand) {
    // Create a minimal CLI program for the selected command
    const { Command } = await import("@commander-js/extra-typings");
    const { createCommand } = await import("../cli/command");

    const program = new Command();
    const command = createCommand(targetCommand as CommandConfig<typeof targetCommand.schema>);
    program.addCommand(command);

    // For commands that need URL and token, prompt for them interactively
    if (["introspect", "diff", "deploy"].includes(commandName)) {
      const interactiveArgs = await promptForMissingArgs({ config: configPath });

      // Parse with the command name and interactive arguments
      await program.parseAsync(
        [
          commandName,
          "--url",
          interactiveArgs.url,
          "--token",
          interactiveArgs.token,
          "--config",
          configPath,
        ],
        { from: "user" }
      );

      // Add post-success messaging for first-time introspect from start command
      if (commandName === "introspect" && isFirstTime) {
        await showPostIntrospectGuidance(configPath);
      }
    } else {
      // Parse with the command name to simulate running it directly
      await program.parseAsync([commandName], { from: "user" });
    }
  }
}

async function showPostIntrospectGuidance(configPath: string): Promise<void> {
  cliConsole.info("");
  cliConsole.separator("─", 60);
  cliConsole.header("🎉 Congratulations! You're all set up!\n");

  cliConsole.info("Your store configuration is now saved locally. Here's what you can do next:\n");

  cliConsole.subtitle("✏️  Edit your configuration:");
  cliConsole.info(`   • Open ${cliConsole.path(configPath)} in your favorite editor`);
  cliConsole.info("   • Modify product types, channels, categories, etc.");
  cliConsole.info("   • Add new configurations or change existing ones\n");

  cliConsole.subtitle("🚀 Apply changes to your store:");
  cliConsole.info(`   • Run ${cliConsole.code("configurator deploy")} to push changes to Saleor`);
  cliConsole.info(
    `   • Use ${cliConsole.code("configurator diff")} to preview what would change first\n`
  );

  cliConsole.subtitle("🔧 Other useful commands:");
  cliConsole.info(
    `   • ${cliConsole.code("configurator introspect")} - Download fresh config from your store`
  );
  cliConsole.info(`   • ${cliConsole.code("configurator --help")} - See all available options\n`);

  cliConsole.subtitle("📖 Learn more:");
  cliConsole.info(
    "   • Read the full documentation: https://github.com/saleor/configurator/blob/main/README.md\n"
  );

  cliConsole.muted(
    "💡 Pro tip: Keep your config.yml in version control to track changes over time!"
  );
  cliConsole.separator("─", 60);
}

async function runInteractiveSetup(configPath: string): Promise<void> {
  if (isFirstTimeUser(configPath)) {
    await runFirstTimeSetup(configPath);
  } else {
    await runReturningUserSetup(configPath);
  }
}

export async function startHandler(args: StartCommandArgs): Promise<void> {
  cliConsole.setOptions({ quiet: args.quiet });
  await runInteractiveSetup(args.config);
}

export const startCommandConfig: CommandConfig<typeof startCommandSchema> = {
  name: "start",
  description: "🔧 Interactive setup wizard for first-time users",
  schema: startCommandSchema,
  handler: startHandler,
  requiresInteractive: false,
  examples: ["configurator start", "configurator start --quiet"],
};<|MERGE_RESOLUTION|>--- conflicted
+++ resolved
@@ -54,11 +54,7 @@
 
   cliConsole.subtitle("🎯 Let's get you started!\n");
   cliConsole.info(
-<<<<<<< HEAD
-    `Since you don't have an existing configuration, we'll download your store's current`
-=======
     "Since you don't have an existing configuration, we'll download your store's current one."
->>>>>>> dbcfd1dc
   );
   cliConsole.info(`configuration to create a local ${cliConsole.path(configPath)} file.\n`);
 
