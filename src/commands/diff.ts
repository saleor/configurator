--- conflicted
+++ resolved
@@ -1,20 +1,12 @@
-<<<<<<< HEAD
-import { z } from "zod";
-import { parseCliArgs } from "../lib/utils/cli-args";
 import { 
-  validateSaleorUrl, 
-  setupLogger, 
-  displayConfig, 
-  createConfigurator, 
-  handleCommandError 
-} from "../lib/utils/command-utils";
-=======
-import { createClient } from "../lib/graphql/client";
-import { ServiceComposer } from "../core/service-container";
-import { SaleorConfigurator } from "../core/configurator";
-import { parseCliArgs, commandSchemas } from "../cli/index.js";
-import { logger } from "../lib/logger";
->>>>>>> dd7ee937
+  parseCliArgs, 
+  commandSchemas,
+  validateSaleorUrl,
+  setupLogger,
+  displayConfig,
+  handleCommandError
+} from "../cli";
+import { createConfigurator } from "../core/factory";
 
 const argsSchema = commandSchemas.diff;
 
@@ -23,42 +15,21 @@
     console.log("🔍 Saleor Configuration Diff\n");
     
     const args = parseCliArgs(argsSchema, "diff");
-    const { url, token, config: configPath, format, filter, quiet, verbose } = args;
+    const { url, token, config: configPath, format, filter, quiet, verbose, dryRun } = args;
 
-<<<<<<< HEAD
     const validatedUrl = validateSaleorUrl(url, quiet);
     setupLogger(verbose, quiet);
     displayConfig({ ...args, url: validatedUrl }, quiet);
-=======
-    if (verbose) {
-      process.env.LOG_LEVEL = "debug";
-    } else if (quiet) {
-      process.env.LOG_LEVEL = "error";
+
+    if (dryRun && !quiet) {
+      console.log("🔍 Dry-run mode: Analysis only, no changes will be made\n");
     }
-
-    if (!quiet) {
-      console.log("📋 Configuration:");
-      console.log(`   URL: ${url}`);
-      console.log(`   Config: ${configPath}`);
-      console.log(`   Format: ${format}`);
-      if (filter) console.log(`   Filter: ${filter}`);
-      console.log("");
-    }
->>>>>>> dd7ee937
 
     if (!quiet) {
       console.log("⚙️  Initializing...");
     }
 
-<<<<<<< HEAD
     const configurator = createConfigurator(token, validatedUrl, configPath);
-=======
-    const client = createClient(token, url);
-
-    const services = ServiceComposer.compose(client, configPath);
-
-    const configurator = new SaleorConfigurator(services);
->>>>>>> dd7ee937
 
     if (!quiet) {
       console.log("🔄 Running diff analysis...");
@@ -85,27 +56,7 @@
     process.exit(0);
 
   } catch (error) {
-<<<<<<< HEAD
     handleCommandError(error, "Diff");
-=======
-    logger.error("Diff command failed", { error });
-    
-    if (error instanceof Error) {
-      console.error(`\n❌ Error: ${error.message}`);
-      
-      if (error.message.includes("ENOENT") && error.message.includes("config")) {
-        console.error("💡 Make sure your config file exists and is readable");
-      } else if (error.message.includes("fetch") || error.message.includes("network")) {
-        console.error("💡 Check your Saleor URL and network connection");
-      } else if (error.message.includes("Unauthorized") || error.message.includes("401")) {
-        console.error("💡 Check your authentication token");
-      }
-    } else {
-      console.error("\n❌ An unexpected error occurred");
-    }
-    
-    process.exit(1);
->>>>>>> dd7ee937
   }
 }
 
