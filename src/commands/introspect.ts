--- conflicted
+++ resolved
@@ -1,187 +1,78 @@
-<<<<<<< HEAD
-import {
-  parseCliArgs,
-  commandSchemas,
-  validateSaleorUrl,
-  setupLogger,
-  displayConfig,
-  handleCommandError,
-  confirmPrompt,
-  displayIntrospectDiffSummary,
-} from "../cli";
-import { createConfigurator } from "../core/factory";
-=======
 import type { z } from "zod";
 import type { CommandConfig } from "../cli/command";
 import { baseCommandArgsSchema, confirmAction } from "../cli/command";
 import { cliConsole } from "../cli/console";
 import { createConfigurator } from "../core/configurator";
->>>>>>> df10b6b7
 import { createBackup, fileExists } from "../lib/utils/file";
 
 export const introspectCommandSchema = baseCommandArgsSchema;
 
 export type IntrospectCommandArgs = z.infer<typeof introspectCommandSchema>;
 
-async function checkFileExists(configPath: string): Promise<boolean> {
-  try {
-<<<<<<< HEAD
-    console.log("🔍 Saleor Configuration Introspect\n");
-
-    const args = parseCliArgs(argsSchema, "introspect");
-    const { url, token, config: configPath, quiet, verbose, force, dryRun, skipValidation } = args;
-
-    const validatedUrl = validateSaleorUrl(url, quiet);
-    setupLogger(verbose, quiet);
-    displayConfig({ ...args, url: validatedUrl }, quiet);
-
-    if (dryRun && !quiet) {
-      console.log("🔍 Dry-run mode: No changes will be made\n");
-    }
-
-    if (!quiet) {
-      console.log("⚙️  Initializing...");
-    }
-
-    const configurator = createConfigurator(token, validatedUrl, configPath);
-
-    const hasLocalFile = fileExists(configPath);
-
-    if (hasLocalFile && !force && !dryRun && !skipValidation) {
-      if (!quiet) {
-        console.log("📊 Analyzing differences between remote and local configuration...");
-      }
-
-      try {
-        const diffSummary = await configurator.diffForIntrospect({
-          format: "table",
-          quiet: true,
-        });
-
-        displayIntrospectDiffSummary(diffSummary);
-
-        if (diffSummary.totalChanges === 0) {
-          if (!quiet) {
-            console.log("✅ Local configuration is already up to date!");
-          }
-          process.exit(0);
-        }
-
-        if (!quiet) {
-          console.log("⚠️  Introspecting will replace your local configuration file with the current state from Saleor.");
-          const confirmed = await confirmPrompt(
-            "Do you want to continue and overwrite the local file?",
-            false
-          );
-
-          if (!confirmed) {
-            console.log("❌ Operation cancelled by user");
-            process.exit(0);
-          }
-        }
-      } catch (diffError) {
-        if (
-          diffError instanceof Error &&
-          diffError.message.includes("Invalid configuration file")
-        ) {
-          if (!quiet) {
-            console.warn("⚠️  Local configuration file has validation issues:");
-            console.warn(`   ${diffError.message}`);
-            console.warn("");
-            console.warn("📋 This usually means:");
-            console.warn("   • Your local config uses unsupported values");
-            console.warn("   • The config format has changed since it was created");
-            console.warn("");
-            console.warn("🔧 Introspecting will fetch the latest valid configuration from Saleor.");
-
-            const confirmed = await confirmPrompt(
-              "Do you want to proceed and replace the invalid local file?",
-              true
-            );
-
-            if (!confirmed) {
-              console.log("❌ Operation cancelled by user");
-              console.log(
-                "💡 You can fix the local file manually or use --force to skip this check"
-              );
-              process.exit(0);
-            }
-          }
-        } else {
-          if (!quiet) {
-            console.warn("⚠️  Could not compute diff, proceeding with introspect...");
-            if (verbose) {
-              console.warn(
-                `   Diff error: ${diffError instanceof Error ? diffError.message : "Unknown error"}`
-              );
-            }
-          }
-        }
-      }
-    }
-
-    if (dryRun) {
-      if (!quiet) {
-        console.log(
-          "🔍 Dry-run complete. Use --force to skip confirmation or remove --dry-run to apply changes."
-        );
-      }
-      process.exit(0);
-    }
-
-    if (hasLocalFile && !quiet) {
-      console.log("💾 Creating backup of existing configuration...");
-      const backupPath = await createBackup(configPath);
-      if (backupPath) {
-        console.log(`   Backup saved to: ${backupPath}`);
-      }
-    }
-
-    if (!quiet) {
-      console.log("🌐 Introspecting configuration from Saleor...");
-    }
-
-    await configurator.introspect();
-
-    if (!quiet) {
-      console.log(`\n✅ Configuration successfully saved to ${configPath}`);
-
-      if (hasLocalFile) {
-        console.log("💡 You can restore the previous version from the backup if needed");
-      }
-    }
-=======
-    const fs = await import("fs/promises");
-    await fs.access(configPath);
-    return true;
-  } catch {
-    return false;
-  }
-}
->>>>>>> df10b6b7
-
 async function analyzeConfigurationDifferences(
   args: IntrospectCommandArgs
 ): Promise<boolean> {
   if (!fileExists(args.config)) {
-    throw new Error("Local configuration file not found");
+    cliConsole.warn(
+      "📊 No local configuration found. A new configuration will be created."
+    );
+    return true;
   }
 
-  cliConsole.warn(
+  cliConsole.info(
     "📊 Analyzing differences between remote and local configuration..."
   );
 
-  const configurator = createConfigurator(args);
-  const { summary, output } = await configurator.diff();
+  try {
+    const configurator = createConfigurator(args);
+    const diffSummary = await configurator.diffForIntrospect({
+      format: "table",
+      quiet: true,
+    });
 
-  cliConsole.info(output);
+    if (diffSummary.totalChanges === 0) {
+      cliConsole.success("✅ Local configuration is already up to date!");
+      return false; // No need to proceed
+    }
 
-  if (summary.totalChanges === 0) {
-    cliConsole.success("✅ Local configuration is already up to date!");
-    return false; // No need to proceed
+    // Display the diff summary
+    await configurator.diffForIntrospect({
+      format: "table",
+      quiet: false,
+    });
+
+    return await confirmIntrospection();
+  } catch (error) {
+    if (
+      error instanceof Error &&
+      error.message.includes("Invalid configuration file")
+    ) {
+      cliConsole.warn("⚠️  Local configuration file has validation issues:");
+      cliConsole.warn(`   ${error.message}`);
+      cliConsole.warn("");
+      cliConsole.warn("📋 This usually means:");
+      cliConsole.warn("   • Your local config uses unsupported values");
+      cliConsole.warn("   • The config format has changed since it was created");
+      cliConsole.warn("");
+      cliConsole.warn("🔧 Introspecting will fetch the latest valid configuration from Saleor.");
+
+      const confirmed = await confirmAction(
+        "Do you want to proceed and replace the invalid local file?",
+        "This will overwrite your current local configuration with the remote state.",
+        true
+      );
+
+      if (!confirmed) {
+        cliConsole.cancelled("Operation cancelled by user");
+        cliConsole.info("💡 You can fix the local file manually or use different options");
+        return false;
+      }
+      return true;
+    } else {
+      cliConsole.warn("⚠️  Could not compute diff, proceeding with introspect...");
+      return true;
+    }
   }
-
-  return await confirmIntrospection();
 }
 
 async function confirmIntrospection(): Promise<boolean> {
@@ -203,9 +94,6 @@
   return true;
 }
 
-<<<<<<< HEAD
-export { runIntrospect };
-=======
 async function createConfigurationBackup(configPath: string): Promise<void> {
   cliConsole.info("💾 Creating backup of existing configuration...");
 
@@ -225,7 +113,6 @@
 
   const configPath = cliConsole.important(args.config);
   cliConsole.success(`\n✅ Configuration successfully saved to ${configPath}`);
-  process.exit(0);
 }
 
 export async function introspectHandler(
@@ -234,10 +121,10 @@
   cliConsole.setOptions({ quiet: args.quiet });
   cliConsole.header("🔍 Saleor Configuration Introspect\n");
 
-  const fileExists = await checkFileExists(args.config);
+  const hasExistingFile = fileExists(args.config);
 
-  if (fileExists) {
-    cliConsole.warn(
+  if (hasExistingFile) {
+    cliConsole.info(
       `Local configuration file "${args.config}" already exists.`
     );
   }
@@ -246,10 +133,16 @@
 
   if (!shouldProceed) {
     process.exit(0);
+    return; // This return is necessary for testing when process.exit is mocked
   }
 
-  await createConfigurationBackup(args.config);
+  // Only create backup if file actually exists
+  if (hasExistingFile) {
+    await createConfigurationBackup(args.config);
+  }
+
   await executeIntrospection(args);
+  process.exit(0);
 }
 
 export const introspectCommandConfig: CommandConfig<
@@ -266,5 +159,4 @@
     "configurator introspect --config output.yml",
     "configurator introspect --quiet",
   ],
-};
->>>>>>> df10b6b7
+};