--- conflicted
+++ resolved
@@ -1,20 +1,12 @@
-<<<<<<< HEAD
-import { z } from "zod";
-import { parseCliArgs } from "../lib/utils/cli-args";
 import { 
-  validateSaleorUrl, 
-  setupLogger, 
-  displayConfig, 
-  createConfigurator, 
-  handleCommandError 
-} from "../lib/utils/command-utils";
-=======
-import { createClient } from "../lib/graphql/client";
-import { ServiceComposer } from "../core/service-container";
-import { SaleorConfigurator } from "../core/configurator";
-import { parseCliArgs, commandSchemas } from "../cli/index.js";
-import { logger } from "../lib/logger";
->>>>>>> dd7ee937
+  parseCliArgs, 
+  commandSchemas,
+  validateSaleorUrl,
+  setupLogger,
+  displayConfig,
+  handleCommandError
+} from "../cli";
+import { createConfigurator } from "../core/factory";
 
 const argsSchema = commandSchemas.push;
 
@@ -23,11 +15,19 @@
     console.log("🚀 Saleor Configuration Push\n");
     
     const args = parseCliArgs(argsSchema, "push");
-    const { url, token, config: configPath, quiet, verbose } = args;
+    const { url, token, config: configPath, quiet, verbose, dryRun, skipValidation } = args;
 
     const validatedUrl = validateSaleorUrl(url, quiet);
     setupLogger(verbose, quiet);
     displayConfig({ ...args, url: validatedUrl }, quiet);
+
+    if (dryRun && !quiet) {
+      console.log("🔍 Dry-run mode: No changes will be made\n");
+    }
+
+    if (skipValidation && !quiet) {
+      console.log("⚠️  Validation skipped - proceeding without config validation\n");
+    }
 
     if (!quiet) {
       console.log("⚙️  Initializing...");
@@ -35,10 +35,18 @@
 
     const configurator = createConfigurator(token, validatedUrl, configPath);
 
+    if (dryRun) {
+      if (!quiet) {
+        console.log("🔍 Dry-run complete. Use --force to skip confirmation or remove --dry-run to apply changes.");
+      }
+      process.exit(0);
+    }
+
     if (!quiet) {
       console.log("📤 Applying configuration to Saleor...");
     }
 
+    // Note: force flag is available for future use (e.g., confirmation prompts)
     await configurator.push();
 
     if (!quiet) {
