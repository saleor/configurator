/**
 * Integration tests for the comprehensive error handling system
 *
 * This test suite demonstrates the complete error flow from service operations
 * through to user-facing error messages with actionable recovery suggestions.
 */

import type { CombinedError } from "@urql/core";
import { beforeEach, describe, expect, it, type MockedFunction, vi } from "vitest";
import { StageAggregateError } from "../core/deployment/errors";
import { GraphQLError } from "../lib/errors/graphql";
<<<<<<< HEAD
import { formatSuggestions, getSuggestions } from "../lib/errors/recovery-guide";
import { logger } from "../lib/logger";
import { wrapBatch, wrapServiceCall } from "../lib/utils/error-wrapper";
=======
import { ErrorRecoveryGuide } from "../lib/errors/recovery-guide";
import { logger } from "../lib/logger";
import { ServiceErrorWrapper } from "../lib/utils/error-wrapper";

// Extended error interfaces for tests
interface MockGraphQLError extends Error {
  toJSON: () => { message: string };
  [Symbol.toStringTag]: string;
}

interface MockServiceError extends Error {
  code: string;
  getRecoverySuggestions: () => string[];
}
>>>>>>> 4e9c00cb

// Mock dependencies
vi.mock("../lib/errors/graphql");
vi.mock("../lib/logger");

const mockedGraphQLError = GraphQLError as unknown as {
  fromCombinedError: MockedFunction<typeof GraphQLError.fromCombinedError>;
};

const mockedLogger = logger as unknown as {
  debug: MockedFunction<typeof logger.debug>;
  error: MockedFunction<typeof logger.error>;
  warn: MockedFunction<typeof logger.warn>;
};

// Mock service implementations
interface Product {
  name: string;
  slug: string;
  productType: string;
  category?: string;
  attributes?: Record<string, string>;
}

interface ProductType {
  name: string;
  attributes: string[];
}

interface Category {
  name: string;
  slug: string;
  parent?: string;
}

class MockProductService {
  async createProduct(product: Product): Promise<{ id: string; name: string }> {
<<<<<<< HEAD
    return wrapServiceCall("create product", "Product", product.name, async () => {
      // Simulate various failure conditions
      if (!product.slug) {
        throw new Error("slug is required");
=======
    return ServiceErrorWrapper.wrapServiceCall(
      "create product",
      "Product",
      product.name,
      async () => {
        // Simulate various failure conditions
        if (!product.slug) {
          throw new Error("slug is required");
        }

        if (product.slug === "duplicate-slug") {
          throw new Error("Duplicate slug 'duplicate-slug'");
        }

        if (product.productType === "NonexistentType") {
          throw new Error("Product type 'NonexistentType' not found");
        }

        if (product.category === "NonexistentCategory") {
          throw new Error("Category 'NonexistentCategory' not found");
        }

        if (product.attributes?.color === "missing-attribute") {
          throw new Error("Attribute 'color' not found");
        }

        if (product.name === "NetworkError") {
          throw new Error("connect ECONNREFUSED 127.0.0.1:8000");
        }

        if (product.name === "PermissionError") {
          throw new Error("Permission denied: insufficient privileges");
        }

        if (product.name === "GraphQLError") {
          const mockGraphQLError = new Error(
            'Variable "$input" of type ProductCreateInput! was provided invalid value'
          ) as MockGraphQLError;
          mockGraphQLError.toJSON = () => ({ message: mockGraphQLError.message });
          mockGraphQLError[Symbol.toStringTag] = "GraphQLError";
          mockGraphQLError.name = "GraphQLError";

          const combinedError: CombinedError = {
            name: "CombinedError",
            message: 'Variable "$input" of type ProductCreateInput! was provided invalid value',
            graphQLErrors: [mockGraphQLError],
            networkError: undefined,
            response: {},
          } as CombinedError;
          throw combinedError;
        }

        // Success case
        return { id: `product-${Date.now()}`, name: product.name };
>>>>>>> 4e9c00cb
      }

      if (product.slug === "duplicate-slug") {
        throw new Error("Duplicate slug 'duplicate-slug'");
      }

      if (product.productType === "NonexistentType") {
        throw new Error("Product type 'NonexistentType' not found");
      }

      if (product.category === "NonexistentCategory") {
        throw new Error("Category 'NonexistentCategory' not found");
      }

      if (product.attributes?.color === "missing-attribute") {
        throw new Error("Attribute 'color' not found");
      }

      if (product.name === "NetworkError") {
        throw new Error("connect ECONNREFUSED 127.0.0.1:8000");
      }

      if (product.name === "PermissionError") {
        throw new Error("Permission denied: insufficient privileges");
      }

      if (product.name === "GraphQLError") {
        const combinedError = {
          name: "CombinedError",
          message: 'Variable "$input" of type ProductCreateInput! was provided invalid value',
          graphQLErrors: [
            {
              message: 'Variable "$input" of type ProductCreateInput! was provided invalid value',
              locations: [],
              path: undefined,
              nodes: undefined,
              source: undefined,
              positions: undefined,
              originalError: undefined,
              extensions: {},
              toJSON: undefined,
              toString: () =>
                'Variable "$input" of type ProductCreateInput! was provided invalid value',
            },
          ],
          networkError: null,
          response: {},
        } as unknown as CombinedError;
        throw combinedError;
      }

      // Success case
      return { id: `product-${Date.now()}`, name: product.name };
    });
  }
}

class MockProductTypeService {
  async createProductType(productType: ProductType): Promise<{ id: string; name: string }> {
<<<<<<< HEAD
    return wrapServiceCall("create product type", "ProductType", productType.name, async () => {
      if (productType.attributes.includes("missing-attribute")) {
        throw new Error("Failed to resolve referenced attributes");
=======
    return ServiceErrorWrapper.wrapServiceCall(
      "create product type",
      "ProductType",
      productType.name,
      async () => {
        if (productType.attributes.includes("missing-attribute")) {
          throw new Error("Failed to resolve referenced attributes");
        }

        if (productType.name === "RequiresEntityType") {
          throw new Error("Entity type is required for reference attribute 'brand'");
        }

        return { id: `product-type-${Date.now()}`, name: productType.name };
>>>>>>> 4e9c00cb
      }

      if (productType.name === "RequiresEntityType") {
        throw new Error("Entity type is required for reference attribute 'brand'");
      }

      return { id: `product-type-${Date.now()}`, name: productType.name };
    });
  }
}

class MockCategoryService {
  async createCategory(category: Category): Promise<{ id: string; name: string }> {
<<<<<<< HEAD
    return wrapServiceCall("create category", "Category", category.name, async () => {
      if (category.parent === "NonexistentParent") {
        throw new Error("Category 'NonexistentParent' not found");
=======
    return ServiceErrorWrapper.wrapServiceCall(
      "create category",
      "Category",
      category.name,
      async () => {
        if (category.parent === "NonexistentParent") {
          throw new Error("Category 'NonexistentParent' not found");
        }

        return { id: `category-${Date.now()}`, name: category.name };
>>>>>>> 4e9c00cb
      }

      return { id: `category-${Date.now()}`, name: category.name };
    });
  }
}

// Mock deployment orchestrator
class MockDeploymentOrchestrator {
  constructor(
    private productService = new MockProductService(),
    private productTypeService = new MockProductTypeService(),
    private categoryService = new MockCategoryService()
  ) {}

  async deployProducts(products: Product[]): Promise<void> {
    const { successes, failures } = await wrapBatch(
      products,
      "deploy products",
      (product) => product.name,
      async (product) => {
        const result = await this.productService.createProduct(product);
        return result.id;
      }
    );

    if (failures.length > 0) {
      const successNames = successes.map((s) => s.item.name);
      const failureDetails = failures.map((f) => ({
        entity: f.item.name,
        error: f.error,
      }));

      throw new StageAggregateError("Creating Products", failureDetails, successNames);
    }
  }

  async deployProductTypes(productTypes: ProductType[]): Promise<void> {
    const { successes, failures } = await wrapBatch(
      productTypes,
      "deploy product types",
      (pt) => pt.name,
      async (productType) => {
        const result = await this.productTypeService.createProductType(productType);
        return result.id;
      }
    );

    if (failures.length > 0) {
      const successNames = successes.map((s) => s.item.name);
      const failureDetails = failures.map((f) => ({
        entity: f.item.name,
        error: f.error,
      }));

      throw new StageAggregateError("Creating Product Types", failureDetails, successNames);
    }
  }

  async deployCategories(categories: Category[]): Promise<void> {
    const { successes, failures } = await wrapBatch(
      categories,
      "deploy categories",
      (category) => category.name,
      async (category) => {
        const result = await this.categoryService.createCategory(category);
        return result.id;
      }
    );

    if (failures.length > 0) {
      const successNames = successes.map((s) => s.item.name);
      const failureDetails = failures.map((f) => ({
        entity: f.item.name,
        error: f.error,
      }));

      throw new StageAggregateError("Creating Categories", failureDetails, successNames);
    }
  }
}

describe("Error Handling Integration", () => {
  let orchestrator: MockDeploymentOrchestrator;

  beforeEach(() => {
    vi.clearAllMocks();
    orchestrator = new MockDeploymentOrchestrator();

    // Mock GraphQL error conversion
<<<<<<< HEAD
    mockedGraphQLError.fromCombinedError.mockImplementation((message, _error) => {
      return new GraphQLError(`GraphQL Error: ${message}`);
    });
=======
    mockedGraphQLError.fromCombinedError.mockImplementation(
      (message: string, _error: CombinedError) => {
        const mockError = new Error(`GraphQL Error: ${message}`) as MockServiceError;
        mockError.code = "GRAPHQL_ERROR";
        mockError.getRecoverySuggestions = () => ["Check your GraphQL query"];
        return mockError;
      }
    );
>>>>>>> 4e9c00cb
  });

  describe("Single Entity Error Scenarios", () => {
    it("should provide helpful recovery suggestions for validation errors", async () => {
      const productsWithValidationErrors: Product[] = [
        { name: "Valid Product", slug: "valid-product", productType: "Clothing" },
        { name: "Invalid Product", slug: "", productType: "Clothing" }, // Missing slug
      ];

      try {
        await orchestrator.deployProducts(productsWithValidationErrors);
        expect.fail("Should have thrown StageAggregateError");
      } catch (error) {
        expect(error).toBeInstanceOf(StageAggregateError);

        const stageError = error as StageAggregateError;
        expect(stageError.successes).toEqual(["Valid Product"]);
        expect(stageError.failures).toHaveLength(1);
        expect(stageError.failures[0].entity).toBe("Invalid Product");

        const userMessage = stageError.getUserMessage();

        // Verify error message structure
        expect(userMessage).toContain("❌ Creating Products - 1 of 2 failed");
        expect(userMessage).toContain("✅ Successful:");
        expect(userMessage).toContain("• Valid Product");
        expect(userMessage).toContain("❌ Failed:");
        expect(userMessage).toContain("• Invalid Product");
        expect(userMessage).toContain("slug is required");

        // Verify recovery suggestions
        expect(userMessage).toContain("→ Fix: Add the required field to your configuration");
        expect(userMessage).toContain("→ Check: Review the configuration schema documentation");
        expect(userMessage).toContain("→ Run: saleor-configurator --help");
      }
    });

    it("should provide helpful recovery suggestions for entity not found errors", async () => {
      const productsWithMissingDependencies: Product[] = [
        { name: "Good Product", slug: "good-product", productType: "Clothing" },
        { name: "Bad Product Type", slug: "bad-product-type", productType: "NonexistentType" },
        {
          name: "Bad Category",
          slug: "bad-category",
          productType: "Clothing",
          category: "NonexistentCategory",
        },
      ];

      try {
        await orchestrator.deployProducts(productsWithMissingDependencies);
        expect.fail("Should have thrown StageAggregateError");
      } catch (error) {
        const stageError = error as StageAggregateError;
        const userMessage = stageError.getUserMessage();

        expect(userMessage).toContain("❌ Creating Products - 2 of 3 failed");
        expect(userMessage).toContain("• Good Product");

        // Check product type error suggestions
        expect(userMessage).toContain("• Bad Product Type");
        expect(userMessage).toContain(
<<<<<<< HEAD
          "→ Fix: Ensure product type 'NonexistentType' exists or is defined before products that use it"
=======
          "→ Fix: Create the product type 'NonexistentType' in the productTypes section first"
>>>>>>> 4e9c00cb
        );
        expect(userMessage).toContain(
          "→ Run: saleor-configurator introspect --include=productTypes"
        );

        // Check category error suggestions
        expect(userMessage).toContain("• Bad Category");
        expect(userMessage).toContain(
          "→ Fix: Ensure category 'NonexistentCategory' exists or will be created earlier in deployment"
        );
        expect(userMessage).toContain("→ Run: saleor-configurator introspect --include=categories");
      }
    });

    it("should provide helpful recovery suggestions for attribute errors", async () => {
      const productsWithAttributeErrors: Product[] = [
        {
          name: "Attribute Error Product",
          slug: "attribute-error",
          productType: "Clothing",
          attributes: { color: "missing-attribute" },
        },
      ];

      try {
        await orchestrator.deployProducts(productsWithAttributeErrors);
        expect.fail("Should have thrown StageAggregateError");
      } catch (error) {
        const stageError = error as StageAggregateError;
        const userMessage = stageError.getUserMessage();

        expect(userMessage).toContain("• Attribute Error Product");
        expect(userMessage).toContain(
          "→ Fix: Create the attribute 'color' first or reference an existing one"
        );
        expect(userMessage).toContain("→ Check: View available attributes");
        expect(userMessage).toContain("→ Run: saleor-configurator introspect --include=attributes");
      }
    });

    it("should provide helpful recovery suggestions for permission errors", async () => {
      const productsWithPermissionErrors: Product[] = [
        { name: "PermissionError", slug: "permission-error", productType: "Clothing" },
      ];

      try {
        await orchestrator.deployProducts(productsWithPermissionErrors);
        expect.fail("Should have thrown StageAggregateError");
      } catch (error) {
        const stageError = error as StageAggregateError;
        const userMessage = stageError.getUserMessage();

        expect(userMessage).toContain(
<<<<<<< HEAD
          "→ Fix: Check that your API token has the required permissions"
        );
        expect(userMessage).toContain("→ Check: Verify token permissions in Saleor dashboard");
        expect(userMessage).toContain("→ Run: saleor-configurator diff --token YOUR_TOKEN");
=======
          "→ Fix: Check your Saleor API token has the required permissions"
        );
        expect(userMessage).toContain("→ Check: Ensure you have admin permissions for the operations you're trying to perform");
        expect(userMessage).toContain("→ Run: saleor-configurator introspect --include=shop");
>>>>>>> 4e9c00cb
      }
    });

    it("should provide helpful recovery suggestions for network errors", async () => {
      const productsWithNetworkErrors: Product[] = [
        { name: "NetworkError", slug: "network-error", productType: "Clothing" },
      ];

      try {
        await orchestrator.deployProducts(productsWithNetworkErrors);
        expect.fail("Should have thrown StageAggregateError");
      } catch (error) {
        const stageError = error as StageAggregateError;
        const userMessage = stageError.getUserMessage();

        expect(userMessage).toContain(
<<<<<<< HEAD
          "→ Fix: Check your network connection and Saleor instance URL"
        );
        expect(userMessage).toContain("→ Check: Verify the instance is accessible");
        expect(userMessage).toContain("→ Run: curl -I YOUR_SALEOR_URL/graphql/");
=======
          "→ Fix: Check your Saleor API URL and network connection"
        );
        expect(userMessage).toContain("→ Check: Verify the SALEOR_API_URL environment variable is correct");
        expect(userMessage).toContain("→ Run: curl -I $SALEOR_API_URL/graphql/");
>>>>>>> 4e9c00cb
      }
    });

    it("should handle GraphQL errors properly", async () => {
      const productsWithGraphQLErrors: Product[] = [
        { name: "GraphQLError", slug: "graphql-error", productType: "Clothing" },
      ];

      try {
        await orchestrator.deployProducts(productsWithGraphQLErrors);
        expect.fail("Should have thrown StageAggregateError");
      } catch (error) {
        const stageError = error as StageAggregateError;
        const userMessage = stageError.getUserMessage();

<<<<<<< HEAD
        expect(userMessage).toContain("GraphQLError");
        // The GraphQL error gets wrapped, so we get fallback suggestions
        expect(userMessage).toContain("→ Fix: Review the error message for details");
=======
        expect(userMessage).toContain("GraphQL Error:");
        // The GraphQL error matches specific pattern
        expect(userMessage).toContain("→ Fix: Review the GraphQL error details for specific field issues");
>>>>>>> 4e9c00cb

        expect(mockedGraphQLError.fromCombinedError).toHaveBeenCalled();
      }
    });
  });

  describe("Complex Multi-Entity Scenarios", () => {
    it("should handle mixed error types with comprehensive recovery suggestions", async () => {
      const mixedErrorProducts: Product[] = [
        { name: "Success 1", slug: "success-1", productType: "Clothing" },
        { name: "Success 2", slug: "success-2", productType: "Electronics" },
        { name: "Validation Error", slug: "", productType: "Clothing" },
        { name: "Missing ProductType", slug: "missing-pt", productType: "NonexistentType" },
        {
          name: "Missing Category",
          slug: "missing-cat",
          productType: "Clothing",
          category: "NonexistentCategory",
        },
        { name: "PermissionError", slug: "perm-error", productType: "Clothing" },
        { name: "NetworkError", slug: "net-error", productType: "Clothing" },
      ];

      try {
        await orchestrator.deployProducts(mixedErrorProducts);
        expect.fail("Should have thrown StageAggregateError");
      } catch (error) {
        const stageError = error as StageAggregateError;
        const userMessage = stageError.getUserMessage();

        // Verify header shows correct counts
        expect(userMessage).toContain("❌ Creating Products - 5 of 7 failed");

        // Verify successes are listed
        expect(userMessage).toContain("✅ Successful:");
        expect(userMessage).toContain("• Success 1");
        expect(userMessage).toContain("• Success 2");

        // Verify all types of failures with their specific recovery suggestions
        expect(userMessage).toContain("❌ Failed:");

        // Validation error
        expect(userMessage).toContain("• Validation Error");
<<<<<<< HEAD
        expect(userMessage).toContain("→ Fix: Add the required field 'slug' to your configuration");
=======
        expect(userMessage).toContain("→ Fix: Add the required field to your configuration");
>>>>>>> 4e9c00cb

        // Entity not found errors
        expect(userMessage).toContain("• Missing ProductType");
        expect(userMessage).toContain(
<<<<<<< HEAD
          "→ Fix: Ensure product type 'NonexistentType' exists or is defined before products that use it"
=======
          "→ Fix: Create the product type 'NonexistentType' in the productTypes section first"
>>>>>>> 4e9c00cb
        );

        expect(userMessage).toContain("• Missing Category");
        expect(userMessage).toContain(
          "→ Fix: Ensure category 'NonexistentCategory' exists or will be created earlier in deployment"
        );

        // Permission error
        expect(userMessage).toContain("• PermissionError");
        expect(userMessage).toContain(
<<<<<<< HEAD
          "→ Fix: Check that your API token has the required permissions"
=======
          "→ Fix: Check your Saleor API token has the required permissions"
>>>>>>> 4e9c00cb
        );

        // Network error
        expect(userMessage).toContain("• NetworkError");
        expect(userMessage).toContain(
<<<<<<< HEAD
          "→ Fix: Check your network connection and Saleor instance URL"
=======
          "→ Fix: Check your Saleor API URL and network connection"
>>>>>>> 4e9c00cb
        );

        // General suggestions
        expect(userMessage).toContain("General suggestions:");
        expect(userMessage).toContain("1. Review the individual errors below");
        expect(userMessage).toContain("2. Fix the issues and run deploy again");
        expect(userMessage).toContain("3. Use --include flag to deploy only specific entities");
      }
    });
  });

  describe("Product Type and Category Error Scenarios", () => {
    it("should provide specific recovery suggestions for product type attribute errors", async () => {
      const productTypesWithErrors: ProductType[] = [
        { name: "Valid Type", attributes: ["color", "size"] },
        { name: "Missing Attributes", attributes: ["missing-attribute", "size"] },
        { name: "RequiresEntityType", attributes: ["brand"] },
      ];

      try {
        await orchestrator.deployProductTypes(productTypesWithErrors);
        expect.fail("Should have thrown StageAggregateError");
      } catch (error) {
        const stageError = error as StageAggregateError;
        const userMessage = stageError.getUserMessage();

        expect(userMessage).toContain("❌ Creating Product Types - 2 of 3 failed");
        expect(userMessage).toContain("• Valid Type");

        // Check attribute resolution error
        expect(userMessage).toContain("• Missing Attributes");
        expect(userMessage).toContain(
          "→ Fix: Ensure referenced attributes exist and match the correct type (PRODUCT_TYPE or PAGE_TYPE)"
        );
        expect(userMessage).toContain("→ Run: saleor-configurator introspect --include=attributes");

        // Check entity type required error
        expect(userMessage).toContain("• RequiresEntityType");
        expect(userMessage).toContain(
          "→ Fix: Add entityType field to the 'brand' reference attribute in your config"
        );
        expect(userMessage).toContain(
          "→ Check: Valid values are: PAGE, PRODUCT, or PRODUCT_VARIANT"
        );
      }
    });

    it("should handle category dependency errors", async () => {
      const categoriesWithErrors: Category[] = [
        { name: "Root Category", slug: "root" },
        { name: "Valid Child", slug: "valid-child", parent: "root" },
        { name: "Invalid Parent", slug: "invalid-parent", parent: "NonexistentParent" },
      ];

      try {
        await orchestrator.deployCategories(categoriesWithErrors);
        expect.fail("Should have thrown StageAggregateError");
      } catch (error) {
        const stageError = error as StageAggregateError;
        const userMessage = stageError.getUserMessage();

        expect(userMessage).toContain("❌ Creating Categories - 1 of 3 failed");
        expect(userMessage).toContain("• Root Category");
        expect(userMessage).toContain("• Valid Child");

        expect(userMessage).toContain("• Invalid Parent");
        expect(userMessage).toContain("Category 'NonexistentParent' not found");
        expect(userMessage).toContain("→ Fix: Ensure category");
      }
    });
  });

  describe("Real-World Deployment Scenario", () => {
    it("should demonstrate complete error handling flow for e-commerce catalog setup", async () => {
      // Simulate a realistic e-commerce catalog deployment with multiple error types
      const realisticProductCatalog: Product[] = [
        // Successful products
        { name: "Basic T-Shirt", slug: "basic-tshirt", productType: "Clothing" },
        { name: "Running Shoes", slug: "running-shoes", productType: "Footwear" },

        // Configuration errors
        { name: "Invalid Product 1", slug: "", productType: "Clothing" },
        { name: "Duplicate Slug Product", slug: "duplicate-slug", productType: "Clothing" },

        // Dependency errors
        { name: "Missing ProductType Product", slug: "missing-pt", productType: "NonexistentType" },
        {
          name: "Missing Category Product",
          slug: "missing-cat",
          productType: "Clothing",
          category: "NonexistentCategory",
        },
        {
          name: "Missing Attribute Product",
          slug: "missing-attr",
          productType: "Clothing",
          attributes: { color: "missing-attribute" },
        },

        // System errors
        { name: "NetworkError", slug: "network-fail", productType: "Clothing" },
        { name: "PermissionError", slug: "perm-fail", productType: "Clothing" },
        { name: "GraphQLError", slug: "graphql-fail", productType: "Clothing" },
      ];

      try {
        await orchestrator.deployProducts(realisticProductCatalog);
        expect.fail("Should have thrown StageAggregateError");
      } catch (error) {
        expect(error).toBeInstanceOf(StageAggregateError);

        const stageError = error as StageAggregateError;
        expect(stageError.successes).toHaveLength(2);
        expect(stageError.failures).toHaveLength(8);

        const userMessage = stageError.getUserMessage();
        console.log("=== EXAMPLE ERROR MESSAGE OUTPUT ===");
        console.log(userMessage);
        console.log("=== END ERROR MESSAGE ===");

        // Verify comprehensive error message structure
        expect(userMessage).toContain("❌ Creating Products - 8 of 10 failed");

        // Verify successes section
        expect(userMessage).toContain("✅ Successful:");
        expect(userMessage).toContain("• Basic T-Shirt");
        expect(userMessage).toContain("• Running Shoes");

        // Verify failures section with specific recovery suggestions
        expect(userMessage).toContain("❌ Failed:");

        // Configuration error suggestions
<<<<<<< HEAD
        expect(userMessage).toContain("→ Fix: Add the required field 'slug' to your configuration");
        expect(userMessage).toContain("→ Fix: Use a unique slug");

        // Dependency error suggestions
        expect(userMessage).toContain(
          "→ Fix: Ensure product type 'NonexistentType' exists or is defined before products that use it"
=======
        expect(userMessage).toContain("→ Fix: Add the required field to your configuration");
        expect(userMessage).toContain("→ Fix: Review the error message for details");

        // Dependency error suggestions
        expect(userMessage).toContain(
          "→ Fix: Create the product type 'NonexistentType' in the productTypes section first"
>>>>>>> 4e9c00cb
        );
        expect(userMessage).toContain("→ Fix: Ensure category");
        expect(userMessage).toContain(
          "→ Fix: Create the attribute 'color' first or reference an existing one"
        );

        // System error suggestions
        expect(userMessage).toContain(
<<<<<<< HEAD
          "→ Fix: Check your network connection and Saleor instance URL"
        );
        expect(userMessage).toContain(
          "→ Fix: Check that your API token has the required permissions"
=======
          "→ Fix: Check your Saleor API URL and network connection"
        );
        expect(userMessage).toContain(
          "→ Fix: Check your Saleor API token has the required permissions"
>>>>>>> 4e9c00cb
        );
        // GraphQL error gets wrapped so the pattern might not match exactly

        // Verify general suggestions
        expect(userMessage).toContain("General suggestions:");
        expect(userMessage).toContain("1. Review the individual errors below");
        expect(userMessage).toContain("2. Fix the issues and run deploy again");
        expect(userMessage).toContain("3. Use --include flag to deploy only specific entities");
        expect(userMessage).toContain("4. Run 'saleor-configurator diff' to check current state");

        // Verify logging was called appropriately
        expect(mockedLogger.warn).toHaveBeenCalledWith(
          "deploy products completed with 8 failures",
          {
            successCount: 2,
            failureCount: 8,
            failedItems: expect.arrayContaining([
              "Invalid Product 1",
              "Duplicate Slug Product",
              "Missing ProductType Product",
              "Missing Category Product",
              "Missing Attribute Product",
              "NetworkError",
              "PermissionError",
              "GraphQLError",
            ]),
          }
        );
      }
    });
  });

  describe("Error Recovery Guide Integration", () => {
    it("should demonstrate standalone recovery guide functionality", () => {
      const testErrors = [
        "Entity type is required for reference attribute 'brand'",
        "Attribute 'color' not found",
        "Category 'Electronics/Smartphones' not found",
        "Channel 'us-store' not found",
        "Product type 'T-Shirt' not found",
        "slug is required",
        "Permission denied: insufficient privileges",
        "connect ECONNREFUSED 127.0.0.1:8000",
      ];

      testErrors.forEach((errorMessage) => {
<<<<<<< HEAD
        const suggestions = getSuggestions(errorMessage);
        const formatted = formatSuggestions(suggestions);
=======
        const suggestions = ErrorRecoveryGuide.getSuggestions(errorMessage);
        const formatted = ErrorRecoveryGuide.formatSuggestions(suggestions);
>>>>>>> 4e9c00cb

        console.log(`\nError: "${errorMessage}"`);
        console.log("Recovery Suggestions:");
        formatted.forEach((suggestion) => {
          console.log(`  ${suggestion}`);
        });

        // Verify that specific suggestions are provided (not just fallback)
        expect(suggestions.length).toBeGreaterThan(0);
        const hasSpecificSuggestion = suggestions.some(
          (s) => s.fix !== "Review the error message for details"
        );
        expect(hasSpecificSuggestion).toBe(true);
      });
    });

    it("should provide fallback suggestions for unknown errors", () => {
      const unknownError = "Some completely unknown error that doesn't match any pattern";
<<<<<<< HEAD
      const suggestions = getSuggestions(unknownError);
      const formatted = formatSuggestions(suggestions);
=======
      const suggestions = ErrorRecoveryGuide.getSuggestions(unknownError);
      const formatted = ErrorRecoveryGuide.formatSuggestions(suggestions);
>>>>>>> 4e9c00cb

      expect(suggestions).toHaveLength(1);
      expect(suggestions[0].fix).toBe("Review the error message for details");
      expect(suggestions[0].check).toBe(
        "Check your configuration against the current Saleor state"
      );
      expect(suggestions[0].command).toBe("saleor-configurator diff --verbose");

      console.log(`\nUnknown Error: "${unknownError}"`);
      console.log("Fallback Recovery Suggestions:");
      formatted.forEach((suggestion) => {
        console.log(`  ${suggestion}`);
      });
    });
  });

  describe("Error Message Quality Comparison", () => {
    it("should demonstrate improved error messages vs basic error messages", () => {
      const basicError = new Error("Failed to create products");
      const enhancedError = new StageAggregateError(
        "Creating Products",
        [
          { entity: "T-Shirt", error: new Error("Attribute 'color' not found") },
          { entity: "Hoodie", error: new Error("Category 'Clothing/Hoodies' not found") },
        ],
        ["Jeans", "Sneakers"]
      );

      console.log("\n=== BASIC ERROR MESSAGE ===");
      console.log(basicError.message);
      console.log("Stack:", basicError.stack?.split("\n")[0]);

      console.log("\n=== ENHANCED ERROR MESSAGE ===");
      console.log(enhancedError.getUserMessage());

      // The enhanced error provides:
      // 1. Clear success/failure breakdown
      // 2. Specific error details for each failed entity
      // 3. Actionable recovery suggestions
      // 4. Commands to run for diagnosis
      // 5. Context about what succeeded vs failed

      expect(enhancedError.getUserMessage()).toContain("✅ Successful:");
      expect(enhancedError.getUserMessage()).toContain("❌ Failed:");
      expect(enhancedError.getUserMessage()).toContain("→ Fix:");
      expect(enhancedError.getUserMessage()).toContain("→ Run:");
      expect(enhancedError.getUserMessage()).toContain("General suggestions:");
    });
  });
});<|MERGE_RESOLUTION|>--- conflicted
+++ resolved
@@ -9,11 +9,6 @@
 import { beforeEach, describe, expect, it, type MockedFunction, vi } from "vitest";
 import { StageAggregateError } from "../core/deployment/errors";
 import { GraphQLError } from "../lib/errors/graphql";
-<<<<<<< HEAD
-import { formatSuggestions, getSuggestions } from "../lib/errors/recovery-guide";
-import { logger } from "../lib/logger";
-import { wrapBatch, wrapServiceCall } from "../lib/utils/error-wrapper";
-=======
 import { ErrorRecoveryGuide } from "../lib/errors/recovery-guide";
 import { logger } from "../lib/logger";
 import { ServiceErrorWrapper } from "../lib/utils/error-wrapper";
@@ -28,7 +23,6 @@
   code: string;
   getRecoverySuggestions: () => string[];
 }
->>>>>>> 4e9c00cb
 
 // Mock dependencies
 vi.mock("../lib/errors/graphql");
@@ -66,12 +60,6 @@
 
 class MockProductService {
   async createProduct(product: Product): Promise<{ id: string; name: string }> {
-<<<<<<< HEAD
-    return wrapServiceCall("create product", "Product", product.name, async () => {
-      // Simulate various failure conditions
-      if (!product.slug) {
-        throw new Error("slug is required");
-=======
     return ServiceErrorWrapper.wrapServiceCall(
       "create product",
       "Product",
@@ -126,71 +114,13 @@
 
         // Success case
         return { id: `product-${Date.now()}`, name: product.name };
->>>>>>> 4e9c00cb
-      }
-
-      if (product.slug === "duplicate-slug") {
-        throw new Error("Duplicate slug 'duplicate-slug'");
-      }
-
-      if (product.productType === "NonexistentType") {
-        throw new Error("Product type 'NonexistentType' not found");
-      }
-
-      if (product.category === "NonexistentCategory") {
-        throw new Error("Category 'NonexistentCategory' not found");
-      }
-
-      if (product.attributes?.color === "missing-attribute") {
-        throw new Error("Attribute 'color' not found");
-      }
-
-      if (product.name === "NetworkError") {
-        throw new Error("connect ECONNREFUSED 127.0.0.1:8000");
-      }
-
-      if (product.name === "PermissionError") {
-        throw new Error("Permission denied: insufficient privileges");
-      }
-
-      if (product.name === "GraphQLError") {
-        const combinedError = {
-          name: "CombinedError",
-          message: 'Variable "$input" of type ProductCreateInput! was provided invalid value',
-          graphQLErrors: [
-            {
-              message: 'Variable "$input" of type ProductCreateInput! was provided invalid value',
-              locations: [],
-              path: undefined,
-              nodes: undefined,
-              source: undefined,
-              positions: undefined,
-              originalError: undefined,
-              extensions: {},
-              toJSON: undefined,
-              toString: () =>
-                'Variable "$input" of type ProductCreateInput! was provided invalid value',
-            },
-          ],
-          networkError: null,
-          response: {},
-        } as unknown as CombinedError;
-        throw combinedError;
-      }
-
-      // Success case
-      return { id: `product-${Date.now()}`, name: product.name };
-    });
+      }
+    );
   }
 }
 
 class MockProductTypeService {
   async createProductType(productType: ProductType): Promise<{ id: string; name: string }> {
-<<<<<<< HEAD
-    return wrapServiceCall("create product type", "ProductType", productType.name, async () => {
-      if (productType.attributes.includes("missing-attribute")) {
-        throw new Error("Failed to resolve referenced attributes");
-=======
     return ServiceErrorWrapper.wrapServiceCall(
       "create product type",
       "ProductType",
@@ -205,25 +135,13 @@
         }
 
         return { id: `product-type-${Date.now()}`, name: productType.name };
->>>>>>> 4e9c00cb
-      }
-
-      if (productType.name === "RequiresEntityType") {
-        throw new Error("Entity type is required for reference attribute 'brand'");
-      }
-
-      return { id: `product-type-${Date.now()}`, name: productType.name };
-    });
+      }
+    );
   }
 }
 
 class MockCategoryService {
   async createCategory(category: Category): Promise<{ id: string; name: string }> {
-<<<<<<< HEAD
-    return wrapServiceCall("create category", "Category", category.name, async () => {
-      if (category.parent === "NonexistentParent") {
-        throw new Error("Category 'NonexistentParent' not found");
-=======
     return ServiceErrorWrapper.wrapServiceCall(
       "create category",
       "Category",
@@ -234,11 +152,8 @@
         }
 
         return { id: `category-${Date.now()}`, name: category.name };
->>>>>>> 4e9c00cb
-      }
-
-      return { id: `category-${Date.now()}`, name: category.name };
-    });
+      }
+    );
   }
 }
 
@@ -251,7 +166,7 @@
   ) {}
 
   async deployProducts(products: Product[]): Promise<void> {
-    const { successes, failures } = await wrapBatch(
+    const { successes, failures } = await ServiceErrorWrapper.wrapBatch(
       products,
       "deploy products",
       (product) => product.name,
@@ -273,7 +188,7 @@
   }
 
   async deployProductTypes(productTypes: ProductType[]): Promise<void> {
-    const { successes, failures } = await wrapBatch(
+    const { successes, failures } = await ServiceErrorWrapper.wrapBatch(
       productTypes,
       "deploy product types",
       (pt) => pt.name,
@@ -295,7 +210,7 @@
   }
 
   async deployCategories(categories: Category[]): Promise<void> {
-    const { successes, failures } = await wrapBatch(
+    const { successes, failures } = await ServiceErrorWrapper.wrapBatch(
       categories,
       "deploy categories",
       (category) => category.name,
@@ -325,11 +240,6 @@
     orchestrator = new MockDeploymentOrchestrator();
 
     // Mock GraphQL error conversion
-<<<<<<< HEAD
-    mockedGraphQLError.fromCombinedError.mockImplementation((message, _error) => {
-      return new GraphQLError(`GraphQL Error: ${message}`);
-    });
-=======
     mockedGraphQLError.fromCombinedError.mockImplementation(
       (message: string, _error: CombinedError) => {
         const mockError = new Error(`GraphQL Error: ${message}`) as MockServiceError;
@@ -338,7 +248,6 @@
         return mockError;
       }
     );
->>>>>>> 4e9c00cb
   });
 
   describe("Single Entity Error Scenarios", () => {
@@ -401,11 +310,7 @@
         // Check product type error suggestions
         expect(userMessage).toContain("• Bad Product Type");
         expect(userMessage).toContain(
-<<<<<<< HEAD
-          "→ Fix: Ensure product type 'NonexistentType' exists or is defined before products that use it"
-=======
           "→ Fix: Create the product type 'NonexistentType' in the productTypes section first"
->>>>>>> 4e9c00cb
         );
         expect(userMessage).toContain(
           "→ Run: saleor-configurator introspect --include=productTypes"
@@ -459,17 +364,10 @@
         const userMessage = stageError.getUserMessage();
 
         expect(userMessage).toContain(
-<<<<<<< HEAD
-          "→ Fix: Check that your API token has the required permissions"
-        );
-        expect(userMessage).toContain("→ Check: Verify token permissions in Saleor dashboard");
-        expect(userMessage).toContain("→ Run: saleor-configurator diff --token YOUR_TOKEN");
-=======
           "→ Fix: Check your Saleor API token has the required permissions"
         );
         expect(userMessage).toContain("→ Check: Ensure you have admin permissions for the operations you're trying to perform");
         expect(userMessage).toContain("→ Run: saleor-configurator introspect --include=shop");
->>>>>>> 4e9c00cb
       }
     });
 
@@ -486,17 +384,10 @@
         const userMessage = stageError.getUserMessage();
 
         expect(userMessage).toContain(
-<<<<<<< HEAD
-          "→ Fix: Check your network connection and Saleor instance URL"
-        );
-        expect(userMessage).toContain("→ Check: Verify the instance is accessible");
-        expect(userMessage).toContain("→ Run: curl -I YOUR_SALEOR_URL/graphql/");
-=======
           "→ Fix: Check your Saleor API URL and network connection"
         );
         expect(userMessage).toContain("→ Check: Verify the SALEOR_API_URL environment variable is correct");
         expect(userMessage).toContain("→ Run: curl -I $SALEOR_API_URL/graphql/");
->>>>>>> 4e9c00cb
       }
     });
 
@@ -512,15 +403,9 @@
         const stageError = error as StageAggregateError;
         const userMessage = stageError.getUserMessage();
 
-<<<<<<< HEAD
-        expect(userMessage).toContain("GraphQLError");
-        // The GraphQL error gets wrapped, so we get fallback suggestions
-        expect(userMessage).toContain("→ Fix: Review the error message for details");
-=======
         expect(userMessage).toContain("GraphQL Error:");
         // The GraphQL error matches specific pattern
         expect(userMessage).toContain("→ Fix: Review the GraphQL error details for specific field issues");
->>>>>>> 4e9c00cb
 
         expect(mockedGraphQLError.fromCombinedError).toHaveBeenCalled();
       }
@@ -564,20 +449,12 @@
 
         // Validation error
         expect(userMessage).toContain("• Validation Error");
-<<<<<<< HEAD
-        expect(userMessage).toContain("→ Fix: Add the required field 'slug' to your configuration");
-=======
         expect(userMessage).toContain("→ Fix: Add the required field to your configuration");
->>>>>>> 4e9c00cb
 
         // Entity not found errors
         expect(userMessage).toContain("• Missing ProductType");
         expect(userMessage).toContain(
-<<<<<<< HEAD
-          "→ Fix: Ensure product type 'NonexistentType' exists or is defined before products that use it"
-=======
           "→ Fix: Create the product type 'NonexistentType' in the productTypes section first"
->>>>>>> 4e9c00cb
         );
 
         expect(userMessage).toContain("• Missing Category");
@@ -588,21 +465,13 @@
         // Permission error
         expect(userMessage).toContain("• PermissionError");
         expect(userMessage).toContain(
-<<<<<<< HEAD
-          "→ Fix: Check that your API token has the required permissions"
-=======
           "→ Fix: Check your Saleor API token has the required permissions"
->>>>>>> 4e9c00cb
         );
 
         // Network error
         expect(userMessage).toContain("• NetworkError");
         expect(userMessage).toContain(
-<<<<<<< HEAD
-          "→ Fix: Check your network connection and Saleor instance URL"
-=======
           "→ Fix: Check your Saleor API URL and network connection"
->>>>>>> 4e9c00cb
         );
 
         // General suggestions
@@ -735,21 +604,12 @@
         expect(userMessage).toContain("❌ Failed:");
 
         // Configuration error suggestions
-<<<<<<< HEAD
-        expect(userMessage).toContain("→ Fix: Add the required field 'slug' to your configuration");
-        expect(userMessage).toContain("→ Fix: Use a unique slug");
-
-        // Dependency error suggestions
-        expect(userMessage).toContain(
-          "→ Fix: Ensure product type 'NonexistentType' exists or is defined before products that use it"
-=======
         expect(userMessage).toContain("→ Fix: Add the required field to your configuration");
         expect(userMessage).toContain("→ Fix: Review the error message for details");
 
         // Dependency error suggestions
         expect(userMessage).toContain(
           "→ Fix: Create the product type 'NonexistentType' in the productTypes section first"
->>>>>>> 4e9c00cb
         );
         expect(userMessage).toContain("→ Fix: Ensure category");
         expect(userMessage).toContain(
@@ -758,17 +618,10 @@
 
         // System error suggestions
         expect(userMessage).toContain(
-<<<<<<< HEAD
-          "→ Fix: Check your network connection and Saleor instance URL"
-        );
-        expect(userMessage).toContain(
-          "→ Fix: Check that your API token has the required permissions"
-=======
           "→ Fix: Check your Saleor API URL and network connection"
         );
         expect(userMessage).toContain(
           "→ Fix: Check your Saleor API token has the required permissions"
->>>>>>> 4e9c00cb
         );
         // GraphQL error gets wrapped so the pattern might not match exactly
 
@@ -815,13 +668,8 @@
       ];
 
       testErrors.forEach((errorMessage) => {
-<<<<<<< HEAD
-        const suggestions = getSuggestions(errorMessage);
-        const formatted = formatSuggestions(suggestions);
-=======
         const suggestions = ErrorRecoveryGuide.getSuggestions(errorMessage);
         const formatted = ErrorRecoveryGuide.formatSuggestions(suggestions);
->>>>>>> 4e9c00cb
 
         console.log(`\nError: "${errorMessage}"`);
         console.log("Recovery Suggestions:");
@@ -840,13 +688,8 @@
 
     it("should provide fallback suggestions for unknown errors", () => {
       const unknownError = "Some completely unknown error that doesn't match any pattern";
-<<<<<<< HEAD
-      const suggestions = getSuggestions(unknownError);
-      const formatted = formatSuggestions(suggestions);
-=======
       const suggestions = ErrorRecoveryGuide.getSuggestions(unknownError);
       const formatted = ErrorRecoveryGuide.formatSuggestions(suggestions);
->>>>>>> 4e9c00cb
 
       expect(suggestions).toHaveLength(1);
       expect(suggestions[0].fix).toBe("Review the error message for details");
